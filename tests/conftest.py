# SPDX-FileCopyrightText: NVIDIA CORPORATION & AFFILIATES
# Copyright (c) 2024 NVIDIA CORPORATION & AFFILIATES. All rights reserved.
# SPDX-License-Identifier: Apache-2.0
#
# Licensed under the Apache License, Version 2.0 (the "License");
# you may not use this file except in compliance with the License.
# You may obtain a copy of the License at
#
#     http://www.apache.org/licenses/LICENSE-2.0
#
# Unless required by applicable law or agreed to in writing, software
# distributed under the License is distributed on an "AS IS" BASIS,
# WITHOUT WARRANTIES OR CONDITIONS OF ANY KIND, either express or implied.
# See the License for the specific language governing permissions and
# limitations under the License.

from dataclasses import fields
from pathlib import Path
from unittest.mock import Mock

import pytest
<<<<<<< HEAD
from cloudai import TestDefinition
=======

>>>>>>> d02604a7
from cloudai.systems.slurm.slurm_system import SlurmGroup, SlurmPartition, SlurmSystem


def create_autospec_dataclass(dataclass: type) -> Mock:
    return Mock(spec=[field.name for field in fields(dataclass)])


@pytest.fixture
def slurm_system(tmp_path: Path) -> SlurmSystem:
    system = SlurmSystem(
        name="test_system",
        install_path=tmp_path / "install",
        output_path=tmp_path / "output",
<<<<<<< HEAD
        cache_docker_images_locally=True,
=======
>>>>>>> d02604a7
        default_partition="main",
        partitions=[
            SlurmPartition(
                name="main",
                nodes=["node-[033-064]"],
                groups=[
                    SlurmGroup(name="group1", nodes=["node-[033-048]"]),
                    SlurmGroup(name="group2", nodes=["node-[049-064]"]),
                ],
            ),
            SlurmPartition(
                name="backup",
                nodes=["node0[1-8]"],
                groups=[
                    SlurmGroup(name="group1", nodes=["node0[1-4]"]),
                    SlurmGroup(name="group2", nodes=["node0[5-8]"]),
                ],
            ),
        ],
    )
    return system


class MyTestDefinition(TestDefinition):
    @property
    def installables(self):
        return []<|MERGE_RESOLUTION|>--- conflicted
+++ resolved
@@ -19,11 +19,8 @@
 from unittest.mock import Mock
 
 import pytest
-<<<<<<< HEAD
+
 from cloudai import TestDefinition
-=======
-
->>>>>>> d02604a7
 from cloudai.systems.slurm.slurm_system import SlurmGroup, SlurmPartition, SlurmSystem
 
 
@@ -37,10 +34,7 @@
         name="test_system",
         install_path=tmp_path / "install",
         output_path=tmp_path / "output",
-<<<<<<< HEAD
         cache_docker_images_locally=True,
-=======
->>>>>>> d02604a7
         default_partition="main",
         partitions=[
             SlurmPartition(
