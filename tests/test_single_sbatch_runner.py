# SPDX-FileCopyrightText: NVIDIA CORPORATION & AFFILIATES
# Copyright (c) 2025 NVIDIA CORPORATION & AFFILIATES. All rights reserved.
# SPDX-License-Identifier: Apache-2.0
#
# Licensed under the Apache License, Version 2.0 (the "License");
# you may not use this file except in compliance with the License.
# You may obtain a copy of the License at
#
#     http://www.apache.org/licenses/LICENSE-2.0
#
# Unless required by applicable law or agreed to in writing, software
# distributed under the License is distributed on an "AS IS" BASIS,
# WITHOUT WARRANTIES OR CONDITIONS OF ANY KIND, either express or implied.
# See the License for the specific language governing permissions and
# limitations under the License.

import copy
import re
from typing import Generator, cast
from unittest.mock import Mock

import pytest
import toml

from cloudai._core.registry import Registry
from cloudai.core import Test, TestRun, TestScenario, TestTemplate
from cloudai.systems.slurm import SingleSbatchRunner, SlurmJob, SlurmJobMetadata, SlurmSystem
from cloudai.workloads.nccl_test import NCCLCmdArgs, NCCLTestDefinition
from cloudai.workloads.nccl_test.slurm_command_gen_strategy import NcclTestSlurmCommandGenStrategy
from cloudai.workloads.sleep import SleepCmdArgs, SleepTestDefinition


class MyNCCL(NCCLTestDefinition):
    def constraint_check(self, tr: TestRun) -> bool:
        return "CONSTRAINT" not in tr.test.test_definition.extra_env_vars


@pytest.fixture
def nccl_tr(slurm_system: SlurmSystem) -> Generator[TestRun, None, None]:
    tr = TestRun(
        name="nccl_test",
        test=Test(
            test_definition=MyNCCL(
<<<<<<< HEAD
                name="nccl",
                description="desc",
                test_template_name="t",
                cmd_args=NCCLCmdArgs(docker_image_url="fake://url/nccl"),
=======
                name="nccl", description="desc", test_template_name="NcclTest", cmd_args=NCCLCmdArgs()
>>>>>>> b6491d32
            ),
            test_template=TestTemplate(slurm_system),
        ),
        num_nodes=2,
        nodes=[],
        output_path=slurm_system.output_path / "nccl_test",
    )
    Registry().add_command_gen_strategy(SlurmSystem, MyNCCL, NcclTestSlurmCommandGenStrategy)
    yield tr
    del Registry().command_gen_strategies_map[(SlurmSystem, MyNCCL)]


@pytest.fixture
def sleep_tr(slurm_system: SlurmSystem) -> TestRun:
    tr = TestRun(
        name="sleep_test",
        test=Test(
            test_definition=SleepTestDefinition(
                name="sleep", description="desc", test_template_name="t", cmd_args=SleepCmdArgs()
            ),
            test_template=TestTemplate(slurm_system),
        ),
        num_nodes=1,
        nodes=[],
        output_path=slurm_system.output_path / "sleep_test",
    )
    tr.output_path.mkdir(parents=True, exist_ok=True)
    return tr


def test_sbatch_default(sleep_tr: TestRun, slurm_system: SlurmSystem) -> None:
    tc = TestScenario(name="tc", test_runs=[sleep_tr])
    runner = SingleSbatchRunner(mode="run", system=slurm_system, test_scenario=tc, output_path=slurm_system.output_path)

    sbatch_lines = runner.get_sbatch_directives()
    assert sbatch_lines == [
        f"#SBATCH -N {sleep_tr.num_nodes}",
        f"#SBATCH --job-name={runner.job_name}",
        f"#SBATCH --output={runner.scenario_root.absolute() / 'common.out'}",
        f"#SBATCH --error={runner.scenario_root.absolute() / 'common.err'}",
        f"#SBATCH --partition={slurm_system.default_partition}",
        f"#SBATCH --gpus-per-node={slurm_system.gpus_per_node}",
        f"#SBATCH --gres=gpu:{slurm_system.gpus_per_node}",
    ]


def test_sbatch_system_fields(sleep_tr: TestRun, slurm_system: SlurmSystem) -> None:
    sleep_tr.time_limit = "00:00:10"
    tc = TestScenario(name="tc", test_runs=[sleep_tr])
    runner = SingleSbatchRunner(mode="run", system=slurm_system, test_scenario=tc, output_path=slurm_system.output_path)

    runner.system.account = "test_account"
    runner.system.distribution = "test_distribution"
    runner.system.gpus_per_node = 2
    runner.system.ntasks_per_node = 4
    runner.system.extra_sbatch_args = ["--test-arg1", "--test-arg2"]
    sbatch_lines = runner.get_sbatch_directives()
    assert sbatch_lines == [
        f"#SBATCH -N {sleep_tr.num_nodes}",
        f"#SBATCH --job-name={runner.job_name}",
        f"#SBATCH --output={runner.scenario_root.absolute() / 'common.out'}",
        f"#SBATCH --error={runner.scenario_root.absolute() / 'common.err'}",
        f"#SBATCH --partition={slurm_system.default_partition}",
        f"#SBATCH --time={sleep_tr.time_limit}",
        f"#SBATCH --account={runner.system.account}",
        f"#SBATCH --distribution={runner.system.distribution}",
        f"#SBATCH --gpus-per-node={runner.system.gpus_per_node}",
        f"#SBATCH --gres=gpu:{runner.system.gpus_per_node}",
        f"#SBATCH --ntasks-per-node={runner.system.ntasks_per_node}",
        "#SBATCH --test-arg1",
        "#SBATCH --test-arg2",
    ]


class TestNodeSpec:
    def test_max_nodes(self, sleep_tr: TestRun, slurm_system: SlurmSystem) -> None:
        another_tr = copy.deepcopy(sleep_tr)
        another_tr.num_nodes = 3
        tc = TestScenario(name="tc", test_runs=[sleep_tr, another_tr])
        runner = SingleSbatchRunner(
            mode="run", system=slurm_system, test_scenario=tc, output_path=slurm_system.output_path
        )
        sbatch_lines = runner.get_sbatch_directives()
        assert sbatch_lines[0] == f"#SBATCH -N {another_tr.num_nodes}"

    def test_nodes_list_covers_max(self, sleep_tr: TestRun, slurm_system: SlurmSystem) -> None:
        another_tr = copy.deepcopy(sleep_tr)
        sleep_tr.nodes = []
        sleep_tr.num_nodes = 1
        another_tr.nodes = ["node-[030-035]"]
        tc = TestScenario(name="tc", test_runs=[sleep_tr, another_tr])
        runner = SingleSbatchRunner(
            mode="run", system=slurm_system, test_scenario=tc, output_path=slurm_system.output_path
        )
        sbatch_lines = runner.get_sbatch_directives()
        _, node_list = runner.system.get_nodes_by_spec(1, another_tr.nodes)
        assert sbatch_lines[0] == f"#SBATCH --nodelist={','.join(node_list)}"

    def test_nodes_list_does_not_cover_max(self, sleep_tr: TestRun, slurm_system: SlurmSystem) -> None:
        another_tr = copy.deepcopy(sleep_tr)
        sleep_tr.nodes = []
        sleep_tr.num_nodes = 1
        another_tr.nodes = ["node-[030-035]"]
        nnodes, _ = slurm_system.get_nodes_by_spec(1, another_tr.nodes)
        sleep_tr.num_nodes = nnodes + 1

        tc = TestScenario(name="tc", test_runs=[sleep_tr, another_tr])
        runner = SingleSbatchRunner(
            mode="run", system=slurm_system, test_scenario=tc, output_path=slurm_system.output_path
        )

        with pytest.raises(ValueError) as exc_info:
            runner.get_sbatch_directives()

        assert str(exc_info.value) == (
            f"Number of nodes in the nodes list ({nnodes}) does not cover the max number "
            f"of nodes ({sleep_tr.num_nodes})"
        )

    def test_mixed_spec(self, sleep_tr: TestRun, slurm_system: SlurmSystem) -> None:
        another_tr = copy.deepcopy(sleep_tr)
        sleep_tr.nodes = []
        sleep_tr.num_nodes = 1
        another_tr.nodes = ["node-[030-035]"]
        tc = TestScenario(name="tc", test_runs=[sleep_tr, another_tr])
        runner = SingleSbatchRunner(
            mode="run", system=slurm_system, test_scenario=tc, output_path=slurm_system.output_path
        )

        srun_cmd = runner.get_single_tr_block(sleep_tr)
        assert f"-N{sleep_tr.num_nodes}" in srun_cmd
        assert "--nodelist" not in srun_cmd

        srun_cmd = runner.get_single_tr_block(another_tr)
        assert f"-N{another_tr.num_nodes}" not in srun_cmd
        assert "--nodelist" in srun_cmd


class TestTimeLimit:
    def test_simple(self, sleep_tr: TestRun, slurm_system: SlurmSystem) -> None:
        sleep_tr.time_limit = "00:00:10"
        tc = TestScenario(name="tc", test_runs=[sleep_tr])
        runner = SingleSbatchRunner(
            mode="run", system=slurm_system, test_scenario=tc, output_path=slurm_system.output_path
        )
        assert runner.build_time_limit() == sleep_tr.time_limit

    def test_no_limits(self, sleep_tr: TestRun, slurm_system: SlurmSystem) -> None:
        another_tr = copy.deepcopy(sleep_tr)
        another_tr.time_limit = None
        sleep_tr.time_limit = None
        tc = TestScenario(name="tc", test_runs=[sleep_tr, another_tr])
        runner = SingleSbatchRunner(
            mode="run", system=slurm_system, test_scenario=tc, output_path=slurm_system.output_path
        )
        assert runner.build_time_limit() is None

    def test_mixed_limits(self, sleep_tr: TestRun, slurm_system: SlurmSystem) -> None:
        another_tr = copy.deepcopy(sleep_tr)
        another_tr.time_limit = None
        sleep_tr.time_limit = "00:00:10"
        tc = TestScenario(name="tc", test_runs=[sleep_tr, another_tr])
        runner = SingleSbatchRunner(
            mode="run", system=slurm_system, test_scenario=tc, output_path=slurm_system.output_path
        )

        with pytest.raises(ValueError) as exc_info:
            runner.build_time_limit()

        assert str(exc_info.value) == "All tests must have a time limit or none of them must have a time limit"

    def test_sum_limits(self, sleep_tr: TestRun, slurm_system: SlurmSystem) -> None:
        sleep_tr.time_limit = "00:00:10"
        another_tr = copy.deepcopy(sleep_tr)
        another_tr.time_limit = "1-00:10:20"
        tc = TestScenario(name="tc", test_runs=[sleep_tr, another_tr])
        runner = SingleSbatchRunner(
            mode="run", system=slurm_system, test_scenario=tc, output_path=slurm_system.output_path
        )
        assert runner.build_time_limit() == "1-00:10:30"


class TestAuxCommands:
    def test_bare_metal(self, sleep_tr: TestRun, slurm_system: SlurmSystem) -> None:
        tc = TestScenario(name="tc", test_runs=[sleep_tr])
        runner = SingleSbatchRunner(
            mode="run", system=slurm_system, test_scenario=tc, output_path=slurm_system.output_path
        )
        aux_cmds = runner.aux_commands()
        assert len(aux_cmds) == 2

        metadata_cmd = (
            "srun --export=ALL --mpi=pmix --ntasks=1 --ntasks-per-node=1 "
            f"--output={runner.scenario_root}/metadata/node-%N.toml "
            f"--error={runner.scenario_root}/metadata/nodes.err "
            "bash "
            f"{runner.system.install_path}/slurm-metadata.sh"
        )
        assert aux_cmds[0] == metadata_cmd

        ranks_mapping_cmd = (
            f"srun --export=ALL --mpi=pmix --output={runner.scenario_root}/mapping-stdout.txt "
            f"--error={runner.scenario_root}/mapping-stderr.txt bash -c "
            r'"echo \$(date): \$(hostname):node \${SLURM_NODEID}:rank \${SLURM_PROCID}."'
        )
        assert aux_cmds[1] == ranks_mapping_cmd

    def test_container(self, nccl_tr: TestRun, slurm_system: SlurmSystem) -> None:
        tdef = cast(NCCLTestDefinition, nccl_tr.test.test_definition)
        tc = TestScenario(name="tc", test_runs=[nccl_tr])
        runner = SingleSbatchRunner(
            mode="run", system=slurm_system, test_scenario=tc, output_path=slurm_system.output_path
        )
        aux_cmds = runner.aux_commands()
        assert len(aux_cmds) == 2

        mounts = (
            f"--container-mounts={runner.system.output_path.absolute()}:/cloudai_run_results,"
            f"{runner.system.install_path.absolute()}:/cloudai_install,"
            f"{runner.system.output_path.absolute()}"
        )
        metadata_cmd = (
            f"srun --export=ALL --mpi=pmix --container-image={tdef.docker_image.installed_path} {mounts} "
            f"--no-container-mount-home --ntasks=2 --ntasks-per-node=1 "
            f"--output={runner.scenario_root}/metadata/node-%N.toml "
            f"--error={runner.scenario_root}/metadata/nodes.err "
            "bash /cloudai_install/slurm-metadata.sh"
        )
        assert aux_cmds[0] == metadata_cmd

        ranks_mapping_cmd = (
            f"srun --export=ALL --mpi=pmix --container-image={tdef.docker_image.installed_path} {mounts} "
            f"--no-container-mount-home --output={runner.scenario_root}/mapping-stdout.txt "
            f"--error={runner.scenario_root}/mapping-stderr.txt bash -c "
            r'"echo \$(date): \$(hostname):node \${SLURM_NODEID}:rank \${SLURM_PROCID}."'
        )
        assert aux_cmds[1] == ranks_mapping_cmd

    def test_max_nodes_used_for_metadata(self, nccl_tr: TestRun, slurm_system: SlurmSystem) -> None:
        another_tr = copy.deepcopy(nccl_tr)
        another_tr.num_nodes = nccl_tr.nnodes + 1
        tc = TestScenario(name="tc", test_runs=[nccl_tr, another_tr])
        runner = SingleSbatchRunner(
            mode="run", system=slurm_system, test_scenario=tc, output_path=slurm_system.output_path
        )
        aux_cmds = runner.aux_commands()

        metadata_cmd = aux_cmds[0]
        assert f"--ntasks={another_tr.nnodes}" in metadata_cmd

    def test_max_nodes_used_for_metadata_dse(self, nccl_tr: TestRun, slurm_system: SlurmSystem) -> None:
        nccl_tr.num_nodes = [1, 2]
        tc = TestScenario(name="tc", test_runs=[nccl_tr])
        runner = SingleSbatchRunner(
            mode="run", system=slurm_system, test_scenario=tc, output_path=slurm_system.output_path
        )
        aux_cmds = runner.aux_commands()

        metadata_cmd = aux_cmds[0]
        assert f"--ntasks={max(nccl_tr.num_nodes)}" in metadata_cmd


def test_single_tr_block(sleep_tr: TestRun, slurm_system: SlurmSystem) -> None:
    tc = TestScenario(name="tc", test_runs=[sleep_tr])
    runner = SingleSbatchRunner(mode="run", system=slurm_system, test_scenario=tc, output_path=slurm_system.output_path)

    runner.system.global_env_vars["GLOBAL_VAR"] = "global_value"
    sleep_tr.test.test_definition.extra_env_vars["LOCAL_VAR"] = "local_value"
    block = runner.get_single_tr_block(sleep_tr)

    tdef = cast(SleepTestDefinition, sleep_tr.test.test_definition)
    assert block == (
        f"srun -N1 "
        f"--output={sleep_tr.output_path.absolute()}/stdout.txt "
        f"--error={sleep_tr.output_path.absolute()}/stderr.txt "
        f'--export=ALL --mpi=pmix bash -c "source {sleep_tr.output_path.absolute()}/env_vars.sh; '
        f'sleep {tdef.cmd_args.seconds}"'
    )


def test_unroll_dse(nccl_tr: TestRun, slurm_system: SlurmSystem) -> None:
    nccl_tr.test.test_definition.extra_env_vars["NCCL_VAR"] = ["v1", "v2"]
    tc = TestScenario(name="tc", test_runs=[nccl_tr])
    runner = SingleSbatchRunner(mode="run", system=slurm_system, test_scenario=tc, output_path=slurm_system.output_path)

    dse_runs = list(runner.unroll_dse(nccl_tr))

    assert len(dse_runs) == 2
    assert dse_runs[0].test.test_definition.extra_env_vars["NCCL_VAR"] == "v1"
    assert dse_runs[1].test.test_definition.extra_env_vars["NCCL_VAR"] == "v2"


def test_unroll_dse_constraint_check(nccl_tr: TestRun, slurm_system: SlurmSystem) -> None:
    nccl_tr.test.test_definition.extra_env_vars["CONSTRAINT"] = "1"
    tc = TestScenario(name="tc", test_runs=[nccl_tr])
    runner = SingleSbatchRunner(mode="run", system=slurm_system, test_scenario=tc, output_path=slurm_system.output_path)

    dse_runs = list(runner.unroll_dse(nccl_tr))
    assert len(dse_runs) == 0


class TestSbatch:
    def test_single_case(self, slurm_system: SlurmSystem, nccl_tr: TestRun) -> None:
        nccl_tr.test.test_definition.extra_env_vars["NCCL_VAR"] = "nccl_value"
        tc = TestScenario(name="tc", test_runs=[nccl_tr])
        runner = SingleSbatchRunner(
            mode="run", system=slurm_system, test_scenario=tc, output_path=slurm_system.output_path
        )

        sbatch = runner.gen_sbatch_content()
        output_paths = [
            p.replace(f"{runner.scenario_root.absolute()}", "SCENARIO_ROOT")
            for p in re.findall(r"--output=(\S+)", sbatch)
        ]
        assert len(output_paths) == 4
        assert output_paths[0] == "SCENARIO_ROOT/common.out"
        assert output_paths[1] == "SCENARIO_ROOT/metadata/node-%N.toml"
        assert output_paths[2] == "SCENARIO_ROOT/mapping-stdout.txt"
        assert output_paths[3] == f"SCENARIO_ROOT/{nccl_tr.name}/0/stdout.txt"

    def test_with_two_cases(self, slurm_system: SlurmSystem, nccl_tr: TestRun, sleep_tr: TestRun) -> None:
        nccl_tr.test.test_definition.extra_env_vars["NCCL_VAR"] = "nccl_value"
        sleep_tr.test.test_definition.extra_env_vars["SLEEP_VAR"] = "sleep_value"
        tc = TestScenario(name="tc", test_runs=[nccl_tr, sleep_tr])
        runner = SingleSbatchRunner(
            mode="run", system=slurm_system, test_scenario=tc, output_path=slurm_system.output_path
        )

        sbatch = runner.gen_sbatch_content()
        sbatch = sbatch.replace(str(runner.scenario_root.absolute()), "SCENARIO_ROOT").replace(
            str(runner.system.install_path.absolute()), "INSTALL_PATH"
        )

        ref = "\n".join(
            [
                "#!/bin/bash",
                *runner.get_sbatch_directives(),
                "",
                *runner.aux_commands(),
                "",
                runner.get_global_env_vars(),
                "",
                runner.get_single_tr_block(nccl_tr),
                "",
                runner.get_single_tr_block(sleep_tr),
                "",
            ]
        )
        ref = ref.replace(str(runner.scenario_root.absolute()), "SCENARIO_ROOT").replace(
            str(runner.system.install_path.absolute()), "INSTALL_PATH"
        )

        assert sbatch == ref

        output_paths = [
            p.replace(f"{runner.scenario_root.absolute()}", "SCENARIO_ROOT")
            for p in re.findall(r"--output=(\S+)", sbatch)
        ]
        assert len(output_paths) == 5
        assert output_paths[-2] != output_paths[-1]

    def test_dse(self, nccl_tr: TestRun, slurm_system: SlurmSystem) -> None:
        nccl_tr.test.test_definition.extra_env_vars["NCCL_VAR"] = ["v1", "v2"]
        tc = TestScenario(name="tc", test_runs=[nccl_tr])
        runner = SingleSbatchRunner(
            mode="run", system=slurm_system, test_scenario=tc, output_path=slurm_system.output_path
        )

        sbatch = runner.gen_sbatch_content()
        sbatch = sbatch.replace(str(runner.scenario_root.absolute()), "SCENARIO_ROOT").replace(
            str(runner.system.install_path.absolute()), "INSTALL_PATH"
        )

        dse_runs = list(runner.unroll_dse(nccl_tr))
        ref = "\n".join(
            [
                "#!/bin/bash",
                *runner.get_sbatch_directives(),
                "",
                *runner.aux_commands(),
                "",
                runner.get_global_env_vars(),
                "",
                runner.get_single_tr_block(dse_runs[0]),
                "",
                runner.get_single_tr_block(dse_runs[1]),
                "",
            ]
        )
        ref = ref.replace(str(runner.scenario_root.absolute()), "SCENARIO_ROOT").replace(
            str(runner.system.install_path.absolute()), "INSTALL_PATH"
        )

        assert sbatch == ref

        paths = set([str(tr.output_path.absolute()) for tr in dse_runs])
        assert len(paths) == len(dse_runs), "Output paths are not unique"

    def test_dse_and_non_dse(self, nccl_tr: TestRun, slurm_system: SlurmSystem) -> None:
        dse_nccl = copy.deepcopy(nccl_tr)
        dse_nccl.test.test_definition.extra_env_vars["NCCL_VAR"] = ["v1", "v2"]

        tc = TestScenario(name="tc", test_runs=[dse_nccl, nccl_tr])
        runner = SingleSbatchRunner(
            mode="run", system=slurm_system, test_scenario=tc, output_path=slurm_system.output_path
        )

        runner.on_job_submit = Mock()
        sbatch = runner.gen_sbatch_content()
        sbatch = sbatch.replace(str(runner.scenario_root.absolute()), "SCENARIO_ROOT").replace(
            str(runner.system.install_path.absolute()), "INSTALL_PATH"
        )

        dse_runs = list(runner.unroll_dse(dse_nccl))
        ref = "\n".join(
            [
                "#!/bin/bash",
                *runner.get_sbatch_directives(),
                "",
                *runner.aux_commands(),
                "",
                runner.get_global_env_vars(),
                "",
                runner.get_single_tr_block(dse_runs[0]),
                "",
                runner.get_single_tr_block(dse_runs[1]),
                "",
                runner.get_single_tr_block(nccl_tr),
                "",
            ]
        )
        ref = ref.replace(str(runner.scenario_root.absolute()), "SCENARIO_ROOT").replace(
            str(runner.system.install_path.absolute()), "INSTALL_PATH"
        )
        assert sbatch == ref
        assert runner.on_job_submit.call_count == 3  # 2 dse runs + 1 non-dse run


def test_store_job_metadata(nccl_tr: TestRun, slurm_system: SlurmSystem) -> None:
    tc = TestScenario(name="tc", test_runs=[nccl_tr])
    runner = SingleSbatchRunner(mode="run", system=slurm_system, test_scenario=tc, output_path=slurm_system.output_path)
    nccl_tr.output_path.mkdir(parents=True, exist_ok=True)
    runner.mode = "dry-run"

    runner.store_job_metadata(SlurmJob(nccl_tr, id=1))

    out_file = runner.scenario_root / "slurm-job.toml"
    assert out_file.exists()
    sjm = SlurmJobMetadata.model_validate(toml.load(out_file))
    assert sjm.job_id == 1
    assert sjm.is_single_sbatch is True
    assert sjm.srun_cmd == "n/a for single sbatch run"
    assert sjm.test_cmd == "n/a for single sbatch run"
    assert sjm.job_root == runner.scenario_root.absolute()

    assert sjm == SlurmJobMetadata.model_validate(toml.loads(toml.dumps(sjm.model_dump())))


def test_pre_test(nccl_tr: TestRun, sleep_tr: TestRun, slurm_system: SlurmSystem) -> None:
    nccl_tr.pre_test = TestScenario(name="pre_test", test_runs=[sleep_tr])
    tc = TestScenario(name="tc", test_runs=[nccl_tr])
    runner = SingleSbatchRunner(mode="run", system=slurm_system, test_scenario=tc, output_path=slurm_system.output_path)

    pre_tests = runner.add_pre_tests(nccl_tr.pre_test, nccl_tr)
    tdef = cast(SleepTestDefinition, sleep_tr.test.test_definition)

    assert pre_tests == "\n".join(
        [
            f"srun --output={sleep_tr.output_path.absolute()}/stdout.txt "
            f"--error={sleep_tr.output_path.absolute()}/stderr.txt "
            f"--export=ALL --mpi=pmix bash -c "
            f'"source {sleep_tr.output_path.absolute()}/env_vars.sh; sleep {tdef.cmd_args.seconds}"',
            "SUCCESS_0=$()",
            "PRE_TEST_SUCCESS=$( [ $SUCCESS_0 -eq 1 ] && echo 1 || echo 0 )",
            "if [ $PRE_TEST_SUCCESS -ne 1 ]; then",
            "    exit 1",
            "fi",
            "",
        ]
    )<|MERGE_RESOLUTION|>--- conflicted
+++ resolved
@@ -41,14 +41,10 @@
         name="nccl_test",
         test=Test(
             test_definition=MyNCCL(
-<<<<<<< HEAD
                 name="nccl",
                 description="desc",
-                test_template_name="t",
+                test_template_name="NcclTest",
                 cmd_args=NCCLCmdArgs(docker_image_url="fake://url/nccl"),
-=======
-                name="nccl", description="desc", test_template_name="NcclTest", cmd_args=NCCLCmdArgs()
->>>>>>> b6491d32
             ),
             test_template=TestTemplate(slurm_system),
         ),
