# SPDX-FileCopyrightText: NVIDIA CORPORATION & AFFILIATES
# Copyright (c) 2024 NVIDIA CORPORATION & AFFILIATES. All rights reserved.
# SPDX-License-Identifier: Apache-2.0
#
# Licensed under the Apache License, Version 2.0 (the "License");
# you may not use this file except in compliance with the License.
# You may obtain a copy of the License at
#
#     http://www.apache.org/licenses/LICENSE-2.0
#
# Unless required by applicable law or agreed to in writing, software
# distributed under the License is distributed on an "AS IS" BASIS,
# WITHOUT WARRANTIES OR CONDITIONS OF ANY KIND, either express or implied.
# See the License for the specific language governing permissions and
# limitations under the License.

from concurrent.futures import Future
from unittest.mock import Mock, patch

import pytest
<<<<<<< HEAD
from cloudai import BaseInstaller, InstallStatusResult
from cloudai.installer.installables import DockerImage, GitRepo, Installable
=======

from cloudai import InstallStatusResult, TestTemplate
from cloudai._core.base_installer import BaseInstaller
from cloudai._core.test import Test
>>>>>>> d02604a7
from cloudai.systems import SlurmSystem


def create_real_future(result):
    future = Future()
    future.set_result(result)
    return future


class MyInstaller(BaseInstaller):
    def install_one(self, item: Installable) -> InstallStatusResult:
        return InstallStatusResult(success=True)

    def uninstall_one(self, item: Installable) -> InstallStatusResult:
        return InstallStatusResult(success=True)

    def is_installed_one(self, item: Installable) -> InstallStatusResult:
        return InstallStatusResult(success=True)


@pytest.fixture
def docker_image() -> DockerImage:
    return DockerImage("fake_url/img")


@patch("cloudai._core.base_installer.ThreadPoolExecutor", autospec=True)
class TestBaseInstaller:
    @pytest.fixture
    def installer(self, slurm_system: SlurmSystem):
        return MyInstaller(slurm_system)

    def test_install_success(self, mock_executor: Mock, installer: MyInstaller, docker_image: DockerImage):
        mock_executor.return_value.__enter__.return_value.submit.return_value = create_real_future(
            InstallStatusResult(success=True)
        )

        result = installer.install([docker_image])

        assert result.success
        assert result.message == "All items installed successfully."

    def test_install_failure(self, mock_executor: Mock, installer: MyInstaller, docker_image: DockerImage):
        mock_executor.return_value.__enter__.return_value.submit.return_value = create_real_future(
            InstallStatusResult(False)
        )

        result = installer.install([docker_image])

        assert not result.success
        assert result.message == "1 item(s) failed to install."

    def test_uninstall_success(self, mock_executor: Mock, installer: MyInstaller, docker_image: DockerImage):
        mock_executor.return_value.__enter__.return_value.submit.return_value = create_real_future(
            InstallStatusResult(True)
        )

        result = installer.uninstall([docker_image])

        assert result.success
        assert result.message == "All items uninstalled successfully."

    def test_uninstall_failure(self, mock_executor: Mock, installer: MyInstaller, docker_image: DockerImage):
        mock_executor.return_value.__enter__.return_value.submit.return_value = create_real_future(
            InstallStatusResult(False)
        )

        result = installer.uninstall([docker_image])

        assert not result.success
        assert result.message == "1 item(s) failed to uninstall."

    def test_installs_only_uniq(self, mock_executor: Mock, installer: MyInstaller, docker_image: DockerImage):
        mock_executor.return_value.__enter__.return_value.submit.return_value = create_real_future(0)

        installer.install([docker_image, docker_image])

        assert mock_executor.return_value.__enter__.return_value.submit.call_count == 1

    def test_uninstalls_only_uniq(self, mock_executor: Mock, installer: MyInstaller, docker_image: DockerImage):
        mock_executor.return_value.__enter__.return_value.submit.return_value = create_real_future(0)

        installer.uninstall([docker_image, docker_image])

        assert mock_executor.return_value.__enter__.return_value.submit.call_count == 1


@pytest.mark.parametrize(
    "url,expected",
    [
        ("http://fake_url/img", "fake_url__img__notag.sqsh"),
        ("nvcr.io/nvidia/pytorch:24.02-py3", "nvcr.io_nvidia__pytorch__24.02-py3.sqsh"),
        ("/local/disk/file", "file__notag.sqsh"),
    ],
)
def test_docker_cache_filename(url: str, expected: str):
    assert DockerImage(url).cache_filename == expected, f"Input: {url}"


@pytest.mark.parametrize(
    "url,expected",
    [
        ("https://github.com/NVIDIA/cloudai.git", "cloudai__commit"),
        ("git@github.com:NVIDIA/cloudai.git", "cloudai__commit"),
        ("./cloudai", "cloudai__commit"),
    ],
)
def test_git_repo_name(url: str, expected: str):
    assert GitRepo(url, "commit").repo_name == expected<|MERGE_RESOLUTION|>--- conflicted
+++ resolved
@@ -18,15 +18,9 @@
 from unittest.mock import Mock, patch
 
 import pytest
-<<<<<<< HEAD
+
 from cloudai import BaseInstaller, InstallStatusResult
 from cloudai.installer.installables import DockerImage, GitRepo, Installable
-=======
-
-from cloudai import InstallStatusResult, TestTemplate
-from cloudai._core.base_installer import BaseInstaller
-from cloudai._core.test import Test
->>>>>>> d02604a7
 from cloudai.systems import SlurmSystem
 
 
