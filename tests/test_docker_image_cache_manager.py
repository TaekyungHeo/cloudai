# Copyright (c) 2024, NVIDIA CORPORATION.  All rights reserved.
#
# Licensed under the Apache License, Version 2.0 (the "License");
# you may not use this file except in compliance with the License.
# You may obtain a copy of the License at
#
#     http://www.apache.org/licenses/LICENSE-2.0
#
# Unless required by applicable law or agreed to in writing, software
# distributed under the License is distributed on an "AS IS" BASIS,
# WITHOUT WARRANTIES OR CONDITIONS OF ANY KIND, either express or implied.
# See the License for the specific language governing permissions and
# limitations under the License.

import subprocess
from unittest.mock import MagicMock, patch

from cloudai.util.docker_image_cache_manager import (
    DockerImageCacheManager,
    DockerImageCacheResult,
    PrerequisiteCheckResult,
)


@patch("os.path.isfile")
@patch("os.path.exists")
@patch("os.access")
def test_ensure_docker_image_file_exists(mock_access, mock_exists, mock_isfile):
    manager = DockerImageCacheManager("/fake/install/path", True, "default")
    mock_isfile.return_value = True
    mock_exists.return_value = True
    result = manager.ensure_docker_image("/tmp/existing_file.sqsh", "subdir", "docker_image.sqsh")
    assert result.success
    assert result.docker_image_path == "/tmp/existing_file.sqsh"
    assert result.message == "Docker image file path is valid."


@patch("os.path.isfile")
@patch("os.path.exists")
@patch("os.access")
def test_ensure_docker_image_url_cache_enabled(mock_access, mock_exists, mock_isfile):
    manager = DockerImageCacheManager("/fake/install/path", True, "default")
    mock_isfile.return_value = False
    mock_exists.return_value = True
    mock_access.return_value = True
    with patch.object(
        manager,
        "cache_docker_image",
        return_value=DockerImageCacheResult(
            True, "/fake/install/path/subdir/docker_image.sqsh", "Docker image cached successfully."
        ),
    ):
        result = manager.ensure_docker_image("docker.io/hello-world", "subdir", "docker_image.sqsh")
        assert result.success
        assert result.docker_image_path == "/fake/install/path/subdir/docker_image.sqsh"
        assert result.message == "Docker image cached successfully."


<<<<<<< HEAD
        # Test all prerequisites met
        mock_head.return_value.status_code = 200
        result = manager._check_prerequisites("https://registry-1.docker.io/v2/library/hello-world/manifests/latest")
        assert result.success
        assert result.message == "All prerequisites are met."

        # Test enroot not installed
        mock_which.side_effect = lambda x: x != "enroot"
        result = manager._check_prerequisites("https://registry-1.docker.io/v2/library/hello-world/manifests/latest")
        assert not result.success
        assert result.message == "enroot are required for caching Docker images but are not installed."

        # Test srun not installed
        mock_which.side_effect = lambda x: x != "srun"
        result = manager._check_prerequisites("https://registry-1.docker.io/v2/library/hello-world/manifests/latest")
        assert not result.success
        assert result.message == "srun are required for caching Docker images but are not installed."

        # Ensure enroot and srun are installed again
        mock_which.side_effect = lambda x: x in ["enroot", "srun"]

        # Test Docker image URL not accessible
        mock_head.return_value.status_code = 404
        result = manager._check_prerequisites("https://registry-1.docker.io/v2/library/hello-world/manifests/latest")
        assert not result.success
        assert "Docker image URL" in result.message
        assert "not found" in result.message

        # Test unauthorized access to Docker image URL
        mock_head.return_value.status_code = 401
        result = manager._check_prerequisites("https://registry-1.docker.io/v2/library/hello-world/manifests/latest")
        assert result.success
        assert "All prerequisites are met." in result.message

        # Test exception while checking Docker image URL
        mock_head.side_effect = requests.RequestException("Mocked Exception")
        result = manager._check_prerequisites("https://registry-1.docker.io/v2/library/hello-world/manifests/latest")
        assert not result.success
        assert "Failed to check" in result.message

    @patch("requests.head")
    def test_check_docker_image_accessibility_success(self, mock_head):
        manager = DockerImageCacheManager("/fake/install/path", True, "default")
        mock_head.return_value.status_code = 200
        result = manager._check_docker_image_accessibility(
            "registry-1.docker.io/v2/library/hello-world/manifests:latest"
        )
        self.assertTrue(result.success)
        self.assertEqual(
            result.message,
            "Docker image URL https://registry-1.docker.io/v2/library/hello-world/manifests:latest is accessible.",
        )

    @patch("requests.head")
    def test_check_docker_image_accessibility_not_found(self, mock_head):
        manager = DockerImageCacheManager("/fake/install/path", True, "default")
        mock_head.return_value.status_code = 404
        result = manager._check_docker_image_accessibility(
            "registry-1.docker.io/v2/library/hello-world/manifests:latest"
        )
        self.assertFalse(result.success)
        self.assertIn("not found", result.message)

    @patch("requests.head")
    def test_check_docker_image_accessibility_unauthorized(self, mock_head):
        manager = DockerImageCacheManager("/fake/install/path", True, "default")
        mock_head.return_value.status_code = 401
        result = manager._check_docker_image_accessibility(
            "registry-1.docker.io/v2/library/hello-world/manifests:latest"
        )
        self.assertTrue(result.success)
        self.assertIn("Unauthorized access", result.message)

    @patch("requests.head")
    def test_check_docker_image_accessibility_failure(self, mock_head):
        manager = DockerImageCacheManager("/fake/install/path", True, "default")
        mock_head.return_value.status_code = 500
        result = manager._check_docker_image_accessibility(
            "registry-1.docker.io/v2/library/hello-world/manifests:latest"
        )
        self.assertFalse(result.success)
        self.assertIn("Failed to access", result.message)

    @patch("requests.head", side_effect=requests.RequestException("Test Exception"))
    def test_check_docker_image_accessibility_exception(self, mock_head):
        manager = DockerImageCacheManager("/fake/install/path", True, "default")
        result = manager._check_docker_image_accessibility(
            "registry-1.docker.io/v2/library/hello-world/manifests:latest"
        )
        self.assertFalse(result.success)
        self.assertIn("Failed to check", result.message)


if __name__ == "__main__":
    unittest.main()
=======
@patch("os.path.isfile")
@patch("os.path.exists")
@patch("os.access")
@patch("os.makedirs")
@patch("subprocess.run")
@patch("cloudai.util.docker_image_cache_manager.DockerImageCacheManager._check_prerequisites")
def test_cache_docker_image(mock_check_prerequisites, mock_run, mock_makedirs, mock_access, mock_exists, mock_isfile):
    manager = DockerImageCacheManager("/fake/install/path", True, "default")

    # Test when cached file already exists
    mock_isfile.return_value = True
    result = manager.cache_docker_image("docker.io/hello-world", "subdir", "image.tar.gz")
    assert result.success
    assert result.message == "Cached Docker image already exists."

    # Test creating subdirectory when it doesn't exist
    mock_isfile.return_value = False
    mock_exists.side_effect = [True, False, False]  # install_path exists, subdir_path does not
    with patch("os.makedirs") as mock_makedirs:
        result = manager.cache_docker_image("docker.io/hello-world", "subdir", "image.tar.gz")
        mock_makedirs.assert_called_once_with("/fake/install/path/subdir")

    # Ensure prerequisites are always met for the following tests
    mock_check_prerequisites.return_value = PrerequisiteCheckResult(True, "All prerequisites are met.")

    # Reset the mock calls
    mock_run.reset_mock()
    mock_exists.side_effect = None

    # Test caching success with subprocess command (removal of default partition keyword)
    mock_isfile.return_value = False
    mock_exists.side_effect = [True, True, True, True, True]  # Ensure all path checks return True
    mock_run.return_value = subprocess.CompletedProcess(args=["cmd"], returncode=0)
    result = manager.cache_docker_image("docker.io/hello-world", "subdir", "image.tar.gz")
    mock_run.assert_called_once_with(
        "srun --export=ALL --partition=default enroot import -o /fake/install/path/subdir/image.tar.gz docker://docker.io/hello-world",
        shell=True,
        check=True,
    )
    assert result.success
    assert result.message == "Docker image cached successfully."

    # Test caching failure due to subprocess error
    mock_isfile.return_value = False
    mock_run.side_effect = subprocess.CalledProcessError(1, "cmd")
    result = manager.cache_docker_image("docker.io/hello-world", "subdir", "image.tar.gz")
    assert not result.success


@patch("os.path.isfile")
@patch("os.path.exists")
@patch("os.access")
@patch("os.remove")
def test_remove_cached_image(mock_remove, mock_access, mock_exists, mock_isfile):
    manager = DockerImageCacheManager("/fake/install/path", True, "default")

    # Test successful removal
    mock_isfile.return_value = True
    result = manager.remove_cached_image("subdir", "image.tar.gz")
    assert result.success
    assert result.message == "Cached Docker image removed successfully."
    mock_remove.assert_called_once_with("/fake/install/path/subdir/image.tar.gz")

    # Test failed removal due to OSError
    mock_remove.side_effect = OSError("Mocked OSError")
    result = manager.remove_cached_image("subdir", "image.tar.gz")
    assert not result.success
    assert "Failed to remove cached Docker image" in result.message

    # Test no file to remove
    mock_isfile.return_value = False
    result = manager.remove_cached_image("subdir", "image.tar.gz")
    assert result.success
    assert result.message == "No cached Docker image found to remove."


@patch("os.path.isfile")
@patch("os.path.exists")
@patch("os.access")
@patch("os.remove")
def test_uninstall_cached_image(mock_remove, mock_access, mock_exists, mock_isfile):
    manager = DockerImageCacheManager("/fake/install/path", True, "default")

    # Test successful uninstallation and subdirectory removal
    mock_isfile.return_value = True
    mock_exists.return_value = True
    mock_access.return_value = True
    mock_listdir = patch("os.listdir", return_value=[]).start()
    result = manager.uninstall_cached_image("subdir", "image.tar.gz")
    assert result.success
    assert result.message in ["Cached Docker image uninstalled successfully.", "Subdirectory removed successfully."]
    mock_remove.assert_called_once_with("/fake/install/path/subdir/image.tar.gz")

    # Test successful uninstallation but subdirectory not empty
    mock_listdir.return_value = ["otherfile"]
    result = manager.uninstall_cached_image("subdir", "image.tar.gz")
    assert result.success
    assert result.message == "Cached Docker image uninstalled successfully."
    mock_remove.assert_called_with("/fake/install/path/subdir/image.tar.gz")

    # Test failed removal due to OSError
    mock_remove.side_effect = OSError("Mocked OSError")
    result = manager.uninstall_cached_image("subdir", "image.tar.gz")
    assert not result.success
    assert "Failed to remove cached Docker image" in result.message

    # Test no subdirectory to remove
    mock_isfile.return_value = False
    mock_exists.return_value = False
    result = manager.uninstall_cached_image("subdir", "image.tar.gz")
    assert result.success
    assert result.message == "Cached Docker image uninstalled successfully."

    # Cleanup
    patch.stopall()


@patch("shutil.which")
@patch("cloudai.util.docker_image_cache_manager.DockerImageCacheManager._check_docker_image_accessibility")
def test_check_prerequisites(mock_check_docker_image_accessibility, mock_which):
    manager = DockerImageCacheManager("/fake/install/path", True, "default")

    # Ensure enroot and srun are installed
    mock_which.side_effect = lambda x: x in ["enroot", "srun"]

    # Test all prerequisites met
    mock_check_docker_image_accessibility.return_value = PrerequisiteCheckResult(
        True, "Docker image URL is accessible."
    )
    result = manager._check_prerequisites("docker.io/hello-world")
    assert result.success
    assert result.message == "All prerequisites are met."

    # Test enroot not installed
    mock_which.side_effect = lambda x: x != "enroot"
    result = manager._check_prerequisites("docker.io/hello-world")
    assert not result.success
    assert result.message == "enroot are required for caching Docker images but are not installed."

    # Test srun not installed
    mock_which.side_effect = lambda x: x != "srun"
    result = manager._check_prerequisites("docker.io/hello-world")
    assert not result.success
    assert result.message == "srun are required for caching Docker images but are not installed."

    # Ensure enroot and srun are installed again
    mock_which.side_effect = lambda x: x in ["enroot", "srun"]

    # Test Docker image URL not accessible
    mock_check_docker_image_accessibility.return_value = PrerequisiteCheckResult(
        False, "Docker image URL not accessible."
    )
    result = manager._check_prerequisites("docker.io/hello-world")
    assert not result.success
    assert "Docker image URL not accessible." in result.message


@patch("subprocess.Popen")
@patch("shutil.which")
def test_check_docker_image_accessibility_with_enroot(mock_which, mock_popen):
    manager = DockerImageCacheManager("/fake/install/path", True, "default")

    # Ensure docker binary is not available
    mock_which.return_value = None

    # Mock Popen for enroot command with success scenario
    process_mock = MagicMock()
    process_mock.stdout.readline.side_effect = [b"", b"", b""]
    process_mock.stderr.readline.side_effect = [b"Found all layers in cache\n", b"", b""]
    process_mock.poll.side_effect = [None, None, 0]  # simulate process running then finishing

    mock_popen.return_value = process_mock

    result = manager._check_docker_image_accessibility("docker.io/hello-world")
    assert result.success
    assert result.message == "Docker image URL is accessible."

    # Mock Popen for enroot command with failure scenario
    process_mock = MagicMock()
    process_mock.stdout.readline.side_effect = [b"[ERROR] Something went wrong\n", b"", b""]
    process_mock.stderr.readline.side_effect = [b"", b"", b""]
    process_mock.poll.side_effect = [None, None, 0]  # simulate process running then finishing

    mock_popen.return_value = process_mock

    result = manager._check_docker_image_accessibility("docker.io/hello-world")
    assert not result.success
    assert "Failed to access Docker image URL" in result.message
>>>>>>> 9720f96b
<|MERGE_RESOLUTION|>--- conflicted
+++ resolved
@@ -56,103 +56,6 @@
         assert result.message == "Docker image cached successfully."
 
 
-<<<<<<< HEAD
-        # Test all prerequisites met
-        mock_head.return_value.status_code = 200
-        result = manager._check_prerequisites("https://registry-1.docker.io/v2/library/hello-world/manifests/latest")
-        assert result.success
-        assert result.message == "All prerequisites are met."
-
-        # Test enroot not installed
-        mock_which.side_effect = lambda x: x != "enroot"
-        result = manager._check_prerequisites("https://registry-1.docker.io/v2/library/hello-world/manifests/latest")
-        assert not result.success
-        assert result.message == "enroot are required for caching Docker images but are not installed."
-
-        # Test srun not installed
-        mock_which.side_effect = lambda x: x != "srun"
-        result = manager._check_prerequisites("https://registry-1.docker.io/v2/library/hello-world/manifests/latest")
-        assert not result.success
-        assert result.message == "srun are required for caching Docker images but are not installed."
-
-        # Ensure enroot and srun are installed again
-        mock_which.side_effect = lambda x: x in ["enroot", "srun"]
-
-        # Test Docker image URL not accessible
-        mock_head.return_value.status_code = 404
-        result = manager._check_prerequisites("https://registry-1.docker.io/v2/library/hello-world/manifests/latest")
-        assert not result.success
-        assert "Docker image URL" in result.message
-        assert "not found" in result.message
-
-        # Test unauthorized access to Docker image URL
-        mock_head.return_value.status_code = 401
-        result = manager._check_prerequisites("https://registry-1.docker.io/v2/library/hello-world/manifests/latest")
-        assert result.success
-        assert "All prerequisites are met." in result.message
-
-        # Test exception while checking Docker image URL
-        mock_head.side_effect = requests.RequestException("Mocked Exception")
-        result = manager._check_prerequisites("https://registry-1.docker.io/v2/library/hello-world/manifests/latest")
-        assert not result.success
-        assert "Failed to check" in result.message
-
-    @patch("requests.head")
-    def test_check_docker_image_accessibility_success(self, mock_head):
-        manager = DockerImageCacheManager("/fake/install/path", True, "default")
-        mock_head.return_value.status_code = 200
-        result = manager._check_docker_image_accessibility(
-            "registry-1.docker.io/v2/library/hello-world/manifests:latest"
-        )
-        self.assertTrue(result.success)
-        self.assertEqual(
-            result.message,
-            "Docker image URL https://registry-1.docker.io/v2/library/hello-world/manifests:latest is accessible.",
-        )
-
-    @patch("requests.head")
-    def test_check_docker_image_accessibility_not_found(self, mock_head):
-        manager = DockerImageCacheManager("/fake/install/path", True, "default")
-        mock_head.return_value.status_code = 404
-        result = manager._check_docker_image_accessibility(
-            "registry-1.docker.io/v2/library/hello-world/manifests:latest"
-        )
-        self.assertFalse(result.success)
-        self.assertIn("not found", result.message)
-
-    @patch("requests.head")
-    def test_check_docker_image_accessibility_unauthorized(self, mock_head):
-        manager = DockerImageCacheManager("/fake/install/path", True, "default")
-        mock_head.return_value.status_code = 401
-        result = manager._check_docker_image_accessibility(
-            "registry-1.docker.io/v2/library/hello-world/manifests:latest"
-        )
-        self.assertTrue(result.success)
-        self.assertIn("Unauthorized access", result.message)
-
-    @patch("requests.head")
-    def test_check_docker_image_accessibility_failure(self, mock_head):
-        manager = DockerImageCacheManager("/fake/install/path", True, "default")
-        mock_head.return_value.status_code = 500
-        result = manager._check_docker_image_accessibility(
-            "registry-1.docker.io/v2/library/hello-world/manifests:latest"
-        )
-        self.assertFalse(result.success)
-        self.assertIn("Failed to access", result.message)
-
-    @patch("requests.head", side_effect=requests.RequestException("Test Exception"))
-    def test_check_docker_image_accessibility_exception(self, mock_head):
-        manager = DockerImageCacheManager("/fake/install/path", True, "default")
-        result = manager._check_docker_image_accessibility(
-            "registry-1.docker.io/v2/library/hello-world/manifests:latest"
-        )
-        self.assertFalse(result.success)
-        self.assertIn("Failed to check", result.message)
-
-
-if __name__ == "__main__":
-    unittest.main()
-=======
 @patch("os.path.isfile")
 @patch("os.path.exists")
 @patch("os.access")
@@ -340,5 +243,4 @@
 
     result = manager._check_docker_image_accessibility("docker.io/hello-world")
     assert not result.success
-    assert "Failed to access Docker image URL" in result.message
->>>>>>> 9720f96b
+    assert "Failed to access Docker image URL" in result.message