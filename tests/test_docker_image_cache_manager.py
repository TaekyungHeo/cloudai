--- conflicted
+++ resolved
@@ -76,189 +76,6 @@
     mock_exists.side_effect = [True, False, False]  # install_path exists, subdir_path does not
     with patch("os.makedirs") as mock_makedirs:
         result = manager.cache_docker_image("docker.io/hello-world", "subdir", "image.tar.gz")
-<<<<<<< HEAD
-        assert not result.success, f"Expected failure, but got success: {result.message}"
-        assert "Install path" in result.message and "does not exist" in result.message
-
-    @patch("os.path.isfile")
-    @patch("os.path.exists")
-    @patch("os.access")
-    @patch("os.remove")
-    def test_remove_cached_image(self, mock_remove, mock_access, mock_exists, mock_isfile):
-        manager = DockerImageCacheManager("/fake/install/path", True)
-
-        # Test successful removal
-        mock_isfile.return_value = True
-        result = manager.remove_cached_image("subdir", "image.tar.gz")
-        assert result.success
-        assert result.message == "Cached Docker image removed successfully."
-        mock_remove.assert_called_once_with("/fake/install/path/subdir/image.tar.gz")
-
-        # Test failed removal due to OSError
-        mock_remove.side_effect = OSError("Mocked OSError")
-        result = manager.remove_cached_image("subdir", "image.tar.gz")
-        assert not result.success
-        assert (
-            result.message
-            == "Failed to remove cached Docker image at /fake/install/path/subdir/image.tar.gz. Error: Mocked OSError"
-        )
-
-        # Test no file to remove
-        mock_isfile.return_value = False
-        result = manager.remove_cached_image("subdir", "image.tar.gz")
-        assert result.success
-        assert result.message == "No cached Docker image found to remove."
-
-    @patch("os.path.isfile")
-    @patch("os.path.exists")
-    @patch("os.access")
-    @patch("os.remove")
-    def test_uninstall_cached_image(self, mock_remove, mock_access, mock_exists, mock_isfile):
-        manager = DockerImageCacheManager("/fake/install/path", True)
-
-        # Test successful uninstallation and subdirectory removal
-        mock_isfile.return_value = True
-        mock_exists.return_value = True
-        mock_access.return_value = True
-        mock_listdir = patch("os.listdir", return_value=[]).start()
-        result = manager.uninstall_cached_image("subdir", "image.tar.gz")
-        assert result.success
-        assert (
-            result.message == "Cached Docker image uninstalled successfully."
-            or result.message == "Subdirectory removed successfully."
-        )
-        mock_remove.assert_called_once_with("/fake/install/path/subdir/image.tar.gz")
-
-        # Test successful uninstallation but subdirectory not empty
-        mock_listdir.return_value = ["otherfile"]
-        result = manager.uninstall_cached_image("subdir", "image.tar.gz")
-        assert result.success
-        assert result.message == "Cached Docker image uninstalled successfully."
-        mock_remove.assert_called_with("/fake/install/path/subdir/image.tar.gz")
-
-        # Test failed removal due to OSError
-        mock_remove.side_effect = OSError("Mocked OSError")
-        result = manager.uninstall_cached_image("subdir", "image.tar.gz")
-        assert not result.success
-        assert (
-            result.message
-            == "Failed to remove cached Docker image at /fake/install/path/subdir/image.tar.gz. Error: Mocked OSError"
-        )
-
-        # Test no subdirectory to remove
-        mock_isfile.return_value = False
-        mock_exists.return_value = False
-        result = manager.uninstall_cached_image("subdir", "image.tar.gz")
-        assert result.success
-        assert result.message == "Cached Docker image uninstalled successfully."
-
-        # Cleanup
-        patch.stopall()
-
-    @patch("shutil.which")
-    @patch("requests.head")
-    def test_check_prerequisites(self, mock_head, mock_which):
-        manager = DockerImageCacheManager("/fake/install/path", True)
-
-        # Ensure enroot and srun are installed
-        mock_which.side_effect = lambda x: x in ["enroot", "srun"]
-
-        # Test all prerequisites met
-        mock_head.return_value.status_code = 200
-        result = manager._check_prerequisites("https://registry-1.docker.io/v2/library/hello-world/manifests/latest")
-        assert result.success
-        assert result.message == "All prerequisites are met."
-
-        # Test enroot not installed
-        mock_which.side_effect = lambda x: x != "enroot"
-        result = manager._check_prerequisites("https://registry-1.docker.io/v2/library/hello-world/manifests/latest")
-        assert not result.success
-        assert result.message == "enroot are required for caching Docker images but are not installed."
-
-        # Test srun not installed
-        mock_which.side_effect = lambda x: x != "srun"
-        result = manager._check_prerequisites("https://registry-1.docker.io/v2/library/hello-world/manifests/latest")
-        assert not result.success
-        assert result.message == "srun are required for caching Docker images but are not installed."
-
-        # Ensure enroot and srun are installed again
-        mock_which.side_effect = lambda x: x in ["enroot", "srun"]
-
-        # Test Docker image URL not accessible
-        mock_head.return_value.status_code = 404
-        result = manager._check_prerequisites("https://registry-1.docker.io/v2/library/hello-world/manifests/latest")
-        assert not result.success
-        assert "Docker image URL" in result.message
-        assert "not found" in result.message
-
-        # Test unauthorized access to Docker image URL
-        mock_head.return_value.status_code = 401
-        result = manager._check_prerequisites("https://registry-1.docker.io/v2/library/hello-world/manifests/latest")
-        assert result.success
-        assert "All prerequisites are met." in result.message
-
-        # Test exception while checking Docker image URL
-        mock_head.side_effect = requests.RequestException("Mocked Exception")
-        result = manager._check_prerequisites("https://registry-1.docker.io/v2/library/hello-world/manifests/latest")
-        assert not result.success
-        assert "Failed to check" in result.message
-
-    @patch("requests.head")
-    def test_check_docker_image_accessibility_success(self, mock_head):
-        manager = DockerImageCacheManager("/fake/install/path", True)
-        mock_head.return_value.status_code = 200
-        result = manager._check_docker_image_accessibility(
-            "registry-1.docker.io/v2/library/hello-world/manifests:latest"
-        )
-        self.assertTrue(result.success)
-        self.assertEqual(
-            result.message,
-            "Docker image URL https://registry-1.docker.io/v2/library/hello-world/manifests:latest is accessible.",
-        )
-
-    @patch("requests.head")
-    def test_check_docker_image_accessibility_not_found(self, mock_head):
-        manager = DockerImageCacheManager("/fake/install/path", True)
-        mock_head.return_value.status_code = 404
-        result = manager._check_docker_image_accessibility(
-            "registry-1.docker.io/v2/library/hello-world/manifests:latest"
-        )
-        self.assertFalse(result.success)
-        self.assertIn("not found", result.message)
-
-    @patch("requests.head")
-    def test_check_docker_image_accessibility_unauthorized(self, mock_head):
-        manager = DockerImageCacheManager("/fake/install/path", True)
-        mock_head.return_value.status_code = 401
-        result = manager._check_docker_image_accessibility(
-            "registry-1.docker.io/v2/library/hello-world/manifests:latest"
-        )
-        self.assertTrue(result.success)
-        self.assertIn("Unauthorized access", result.message)
-
-    @patch("requests.head")
-    def test_check_docker_image_accessibility_failure(self, mock_head):
-        manager = DockerImageCacheManager("/fake/install/path", True)
-        mock_head.return_value.status_code = 500
-        result = manager._check_docker_image_accessibility(
-            "registry-1.docker.io/v2/library/hello-world/manifests:latest"
-        )
-        self.assertFalse(result.success)
-        self.assertIn("Failed to access", result.message)
-
-    @patch("requests.head", side_effect=requests.RequestException("Test Exception"))
-    def test_check_docker_image_accessibility_exception(self, mock_head):
-        manager = DockerImageCacheManager("/fake/install/path", True)
-        result = manager._check_docker_image_accessibility(
-            "registry-1.docker.io/v2/library/hello-world/manifests:latest"
-        )
-        self.assertFalse(result.success)
-        self.assertIn("Failed to check", result.message)
-
-
-if __name__ == "__main__":
-    unittest.main()
-=======
         mock_makedirs.assert_called_once_with("/fake/install/path/subdir")
 
     # Ensure prerequisites are always met for the following tests
@@ -426,5 +243,4 @@
 
     result = manager._check_docker_image_accessibility("docker.io/hello-world")
     assert not result.success
-    assert "Failed to access Docker image URL" in result.message
->>>>>>> 9720f96b
+    assert "Failed to access Docker image URL" in result.message