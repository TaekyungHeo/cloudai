--- conflicted
+++ resolved
@@ -22,28 +22,13 @@
 import pytest
 import toml
 
-<<<<<<< HEAD
-from cloudai import Test, TestRun, TestScenarioParser
-from cloudai._core.test_scenario import TestScenario
-from cloudai._core.test_scenario_parser import (
-    calculate_total_time_limit,
-)
+from cloudai import CmdArgs, Test, TestRun, TestScenario, TestScenarioParser
+from cloudai._core.report_generation_strategy import ReportGenerationStrategy
+from cloudai._core.test import TestDefinition
+from cloudai._core.test_scenario_parser import DEFAULT_REPORTERS, calculate_total_time_limit, get_reporters
 from cloudai._core.test_template import TestTemplate
 from cloudai.models.scenario import TestRunModel, TestScenarioModel, TestSpecModel
-from cloudai.models.workload import CmdArgs
 from cloudai.systems.slurm.slurm_system import SlurmSystem
-from cloudai.workloads.nccl_test import NCCLCmdArgs, NCCLTestDefinition
-=======
-from cloudai import CmdArgs, Test, TestRun, TestScenario, TestScenarioParser, TestScenarioParsingError
-from cloudai._core.report_generation_strategy import ReportGenerationStrategy
-from cloudai._core.test import TestDefinition
-from cloudai._core.test_scenario_parser import (
-    DEFAULT_REPORTERS,
-    _TestRunTOML,
-    _TestScenarioTOML,
-    calculate_total_time_limit,
-    get_reporters,
-)
 from cloudai.workloads.chakra_replay import ChakraReplayReportGenerationStrategy, ChakraReplayTestDefinition
 from cloudai.workloads.jax_toolbox import (
     GPTTestDefinition,
@@ -52,13 +37,12 @@
     NemotronTestDefinition,
 )
 from cloudai.workloads.megatron_run import CheckpointTimingReportGenerationStrategy, MegatronRunTestDefinition
-from cloudai.workloads.nccl_test import NCCLTestDefinition, NcclTestReportGenerationStrategy
+from cloudai.workloads.nccl_test import NCCLCmdArgs, NCCLTestDefinition, NcclTestReportGenerationStrategy
 from cloudai.workloads.nemo_launcher import NeMoLauncherReportGenerationStrategy, NeMoLauncherTestDefinition
 from cloudai.workloads.nemo_run import NeMoRunReportGenerationStrategy, NeMoRunTestDefinition
 from cloudai.workloads.sleep import SleepReportGenerationStrategy, SleepTestDefinition
 from cloudai.workloads.slurm_container import SlurmContainerReportGenerationStrategy, SlurmContainerTestDefinition
 from cloudai.workloads.ucc_test import UCCTestDefinition, UCCTestReportGenerationStrategy
->>>>>>> 56190f71
 from tests.conftest import MyTestDefinition
 
 
@@ -262,11 +246,7 @@
         test_runs=[TestRun(name="post1", test=test, num_nodes=1, nodes=[], time_limit="00:20:00", iterations=1)],
     )
 
-<<<<<<< HEAD
     test_info = TestRunModel(id="main1", test_name="test1", time_limit="01:00:00", weight=10, iterations=1, num_nodes=1)
-=======
-    test_info = _TestRunTOML(id="main1", test_name="test1", time_limit="01:00:00", weight=10, iterations=1, num_nodes=1)
->>>>>>> 56190f71
     test_scenario_parser.test_mapping = {"test1": test}
 
     test_run = test_scenario_parser._create_test_run(
@@ -281,7 +261,6 @@
     assert result == "01:00:00"
 
 
-<<<<<<< HEAD
 class TestSpec:
     def test_spec_without_test_name_and_type(self):
         with pytest.raises(ValueError) as exc_info:
@@ -356,11 +335,12 @@
         tr = test_scenario_parser._create_test_run(test_info=model.tests[0], normalized_weight=1.0)
 
         assert tr.test.test_definition.cmd_args.nthreads == 42
-=======
+
+
 class TestReporters:
     def test_default(self):
         reporters = get_reporters(
-            _TestRunTOML(id="id", test_name="tn"),
+            TestRunModel(id="id", test_name="tn"),
             MyTestDefinition(name="test", description="desc", test_template_name="tt", cmd_args=CmdArgs()),
         )
         assert len(reporters) == 0
@@ -385,5 +365,4 @@
         ],
     )
     def test_custom_reporters(self, tdef: Type[TestDefinition], expected_reporters: Set[ReportGenerationStrategy]):
-        assert DEFAULT_REPORTERS[tdef] == expected_reporters
->>>>>>> 56190f71
+        assert DEFAULT_REPORTERS[tdef] == expected_reporters