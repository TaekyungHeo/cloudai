# SPDX-FileCopyrightText: NVIDIA CORPORATION & AFFILIATES
# Copyright (c) 2024 NVIDIA CORPORATION & AFFILIATES. All rights reserved.
# SPDX-License-Identifier: Apache-2.0
#
# Licensed under the Apache License, Version 2.0 (the "License");
# you may not use this file except in compliance with the License.
# You may obtain a copy of the License at
#
#     http://www.apache.org/licenses/LICENSE-2.0
#
# Unless required by applicable law or agreed to in writing, software
# distributed under the License is distributed on an "AS IS" BASIS,
# WITHOUT WARRANTIES OR CONDITIONS OF ANY KIND, either express or implied.
# See the License for the specific language governing permissions and
# limitations under the License.

import argparse
import asyncio
import logging
import logging.config
import sys
from pathlib import Path
from typing import List, Set

import toml

from cloudai import Installer, Parser, ReportGenerator, Runner, System, Test, TestParser, TestScenario, TestTemplate


def setup_logging(log_file: str, log_level: str) -> None:
    """
    Configure logging for the application.

    Args:
        log_level (str): The logging level (e.g., DEBUG, INFO).
        log_file (str): The name of the log file.
    """
    numeric_level = getattr(logging, log_level.upper(), None)
    if not isinstance(numeric_level, int):
        raise ValueError(f"Invalid log level: {log_level}")

    LOGGING_CONFIG = {
        "version": 1,
        "disable_existing_loggers": True,
        "formatters": {
            "standard": {"format": "%(asctime)s - %(levelname)s - %(message)s"},
            "short": {"format": "[%(levelname)s] %(message)s"},
        },
        "handlers": {
            "default": {
                "level": log_level.upper(),
                "formatter": "short",
                "class": "logging.StreamHandler",
                "stream": "ext://sys.stdout",
            },
            "debug_file": {
                "level": "DEBUG",
                "formatter": "standard",
                "class": "logging.FileHandler",
                "filename": log_file,
                "mode": "w",
            },
        },
        "loggers": {
            "": {
                "handlers": ["default", "debug_file"],
                "level": "DEBUG",
                "propagate": False,
            },
        },
    }
    logging.config.dictConfig(LOGGING_CONFIG)


def parse_arguments() -> argparse.Namespace:
    """
    Parse command-line arguments, offering options for various operating modes, paths for installation, etc.

    Returns
        argparse.Namespace: An object containing all the parsed command-line
        arguments.
    """
    parser = argparse.ArgumentParser(description="CloudAI")
    parser.add_argument(
        "--mode",
        default="run",
        choices=[
            "install",
            "dry-run",
            "run",
            "generate-report",
            "uninstall",
<<<<<<< HEAD
            "verify-tests",
=======
            "verify-systems",
>>>>>>> 11c5592b
        ],
        help=(
            "Operating mode: 'install' to install test templates, 'dry-run' "
            "to simulate running experiments without checking for "
            "installation, 'run' to run experiments, 'generate-report' to "
            "generate a report from existing data, 'uninstall' to remove "
            "installed templates."
        ),
    )
    parser.add_argument(
        "--system-config",
        required=True,
        help="Path to the system configuration file.",
    )
    parser.add_argument(
        "--test-templates-dir",
        required=True,
        help="Path to the test template configuration directory.",
    )
    parser.add_argument(
        "--tests-dir",
        required=True,
        help="Path to the test configuration directory.",
    )
    parser.add_argument(
        "--test-scenario",
        required=False,
        help="Path to the test scenario file.",
    )
    parser.add_argument("--output-dir", help="Path to the output directory.")
    parser.add_argument("--log-file", default="debug.log", help="The name of the log file (default: %(default)s).")
    parser.add_argument(
        "--log-level",
        default="INFO",
        choices=["DEBUG", "INFO", "WARNING", "ERROR", "CRITICAL"],
        help="Set the logging level (e.g., DEBUG, INFO, WARNING, ERROR, CRITICAL)",
    )

    return parser.parse_args()


def identify_unique_test_templates(tests: List[Test]) -> List[TestTemplate]:
    """
    Identify unique test templates from a list of tests.

    Args:
        tests (List[Test]): The list of test objects.

    Returns:
        List[TestTemplate]: The list of unique test templates.
    """
    unique_templates: List[TestTemplate] = []
    seen_names: Set[str] = set()

    for test in tests:
        template_name = test.test_template.name
        if template_name not in seen_names:
            seen_names.add(template_name)
            unique_templates.append(test.test_template)

    return unique_templates


def handle_install_and_uninstall(mode: str, system: System, tests: List[Test]) -> None:
    """
    Manage the installation or uninstallation process for CloudAI.

    Based on user-specified mode, utilizing the Installer class.

    Args:
        mode (str): The operating mode.
        system (System): The system object.
        tests (List[Test]): The list of test objects.
    """
    logging.info(f"System Name: {system.name}")
    logging.info(f"Scheduler: {system.scheduler}")

    unique_test_templates = identify_unique_test_templates(tests)
    installer = Installer(system)

    if mode == "install":
        all_installed = True
        for template in unique_test_templates:
            if not installer.is_installed([template]):
                all_installed = False
                logging.debug(f"Test template {template.name} is not installed.")
                break

        if all_installed:
            logging.info("CloudAI is already installed.")
        else:
            logging.info("Not all components are ready")
            result = installer.install(list(unique_test_templates))
            if result.success:
                logging.info("Installation successful.")
            else:
                logging.error(result.message)
                exit(1)

    elif mode == "uninstall":
        logging.info("Uninstalling test templates.")
        result = installer.uninstall(list(unique_test_templates))
        if result.success:
            logging.info("Uninstallation successful.")
        else:
            logging.error(result.message)
            sys.exit(1)


def handle_dry_run_and_run(mode: str, system: System, tests: List[Test], test_scenario: TestScenario) -> None:
    """
    Execute the dry-run or run modes for CloudAI.

    Includes parsing configurations, verifying installations, and executing test scenarios.

    Args:
        mode (str): The operating mode.
        system (System): The system object.
        tests (List[Test]): The list of test objects.
        test_scenario (TestScenario): The test scenario object.
    """
    logging.info(f"System Name: {system.name}")
    logging.info(f"Scheduler: {system.scheduler}")
    logging.info(f"Test Scenario Name: {test_scenario.name}")

    if mode == "run":
        logging.info("Checking if test templates are installed.")

        unique_templates = identify_unique_test_templates(tests)

        installer = Installer(system)
        result = installer.is_installed(unique_templates)

        if not result.success:
            logging.error("CloudAI has not been installed. Please run install mode first.")
            logging.error(result.message)
            exit(1)

    logging.info(test_scenario.pretty_print())

    runner = Runner(mode, system, test_scenario)
    asyncio.run(runner.run())

    logging.info(f"All test scenario results stored at: {runner.runner.output_path}")

    if mode == "run":
        generator = ReportGenerator(runner.runner.output_path)
        generator.generate_report(test_scenario)


def handle_generate_report(test_scenario: TestScenario, output_dir: Path) -> None:
    """
    Generate a report based on the existing configuration and test results.

    Args:
        test_scenario (TestScenario): The test scenario object.
        output_dir (Path): The path to the output directory.
    """
    logging.info("Generating report based on system and test scenario")
    generator = ReportGenerator(output_dir)
    generator.generate_report(test_scenario)

    logging.info("Report generation completed.")


<<<<<<< HEAD
def handle_verify_tests(root: Path) -> int:
=======
def handle_verify_systems(root: Path) -> int:
>>>>>>> 11c5592b
    if not root.exists():
        logging.error(f"Tests directory {root} does not exist.")
        return 1

    test_tomls = [root]
    if root.is_dir():
        test_tomls = list(root.glob("*.toml"))
        if not test_tomls:
            logging.error(f"No test tomls found in {root}")
            return 1

    rc = 0
    for test_toml in test_tomls:
        logging.info(f"Verifying {test_toml}...")
        try:
<<<<<<< HEAD
            TestParser.load_test_definition(toml.load(test_toml))
=======
            Parser.parse_system(test_toml)
>>>>>>> 11c5592b
        except Exception:
            rc = 1
            break

    return rc


def main() -> None:
    args = parse_arguments()

    setup_logging(args.log_file, args.log_level)

<<<<<<< HEAD
    if args.mode == "verify-tests":
        rc = handle_verify_tests(Path(args.tests_dir))
=======
    if args.mode == "verify-systems":
        rc = handle_verify_systems(Path(args.system_config))
>>>>>>> 11c5592b
        exit(rc)

    system_config_path = Path(args.system_config)
    test_templates_dir = Path(args.test_templates_dir)
    tests_dir = Path(args.tests_dir)
    test_scenario_path = Path(args.test_scenario) if args.test_scenario else None
    output_dir = Path(args.output_dir) if args.output_dir else None

    logging.info(f"System configuration file: {system_config_path}")
    logging.info(f"Test templates directory: {test_templates_dir}")
    logging.info(f"Tests directory: {tests_dir}")
    logging.info(f"Test scenario file: {test_scenario_path}")
    logging.info(f"Output directory: {output_dir}")

    parser = Parser(system_config_path, test_templates_dir)
    system, tests, test_scenario = parser.parse(tests_dir, test_scenario_path)

    if output_dir:
        system.output_path = output_dir.absolute()
    system.update()

    if args.mode in ["install", "uninstall"]:
        handle_install_and_uninstall(args.mode, system, tests)
    else:
        if not test_scenario:
            logging.error(f"Error: --test-scenario is required for mode={args.mode}")
            exit(1)

        elif args.mode in ["dry-run", "run"]:
            handle_dry_run_and_run(args.mode, system, tests, test_scenario)
            if args.mode == "run":
                logging.info(
                    "All test scenario execution attempts are complete. Please review"
                    f" the '{args.log_file}' file to confirm successful completion or to"
                    " identify any issues."
                )
        elif args.mode == "generate-report":
            if not output_dir:
                logging.error("Error: --output-dir is required when mode is generate-report.")
                exit(1)
            handle_generate_report(test_scenario, output_dir)


if __name__ == "__main__":
    main()<|MERGE_RESOLUTION|>--- conflicted
+++ resolved
@@ -90,11 +90,8 @@
             "run",
             "generate-report",
             "uninstall",
-<<<<<<< HEAD
+            "verify-systems",
             "verify-tests",
-=======
-            "verify-systems",
->>>>>>> 11c5592b
         ],
         help=(
             "Operating mode: 'install' to install test templates, 'dry-run' "
@@ -260,11 +257,7 @@
     logging.info("Report generation completed.")
 
 
-<<<<<<< HEAD
-def handle_verify_tests(root: Path) -> int:
-=======
 def handle_verify_systems(root: Path) -> int:
->>>>>>> 11c5592b
     if not root.exists():
         logging.error(f"Tests directory {root} does not exist.")
         return 1
@@ -280,11 +273,7 @@
     for test_toml in test_tomls:
         logging.info(f"Verifying {test_toml}...")
         try:
-<<<<<<< HEAD
-            TestParser.load_test_definition(toml.load(test_toml))
-=======
             Parser.parse_system(test_toml)
->>>>>>> 11c5592b
         except Exception:
             rc = 1
             break
@@ -292,18 +281,40 @@
     return rc
 
 
+def handle_verify_tests(root: Path) -> int:
+    if not root.exists():
+        logging.error(f"Tests directory {root} does not exist.")
+        return 1
+
+    test_tomls = [root]
+    if root.is_dir():
+        test_tomls = list(root.glob("*.toml"))
+        if not test_tomls:
+            logging.error(f"No test tomls found in {root}")
+            return 1
+
+    rc = 0
+    for test_toml in test_tomls:
+        logging.info(f"Verifying {test_toml}...")
+        try:
+            TestParser.load_test_definition(toml.load(test_toml))
+        except Exception:
+            rc = 1
+            break
+
+    return rc
+
+
 def main() -> None:
     args = parse_arguments()
 
     setup_logging(args.log_file, args.log_level)
 
-<<<<<<< HEAD
+    if args.mode == "verify-systems":
+        rc = handle_verify_systems(Path(args.system_config))
+        exit(rc)
     if args.mode == "verify-tests":
         rc = handle_verify_tests(Path(args.tests_dir))
-=======
-    if args.mode == "verify-systems":
-        rc = handle_verify_systems(Path(args.system_config))
->>>>>>> 11c5592b
         exit(rc)
 
     system_config_path = Path(args.system_config)
