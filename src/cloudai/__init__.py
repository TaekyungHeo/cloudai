# SPDX-FileCopyrightText: NVIDIA CORPORATION & AFFILIATES
# Copyright (c) 2024 NVIDIA CORPORATION & AFFILIATES. All rights reserved.
# SPDX-License-Identifier: Apache-2.0
#
# Licensed under the Apache License, Version 2.0 (the "License");
# you may not use this file except in compliance with the License.
# You may obtain a copy of the License at
#
#     http://www.apache.org/licenses/LICENSE-2.0
#
# Unless required by applicable law or agreed to in writing, software
# distributed under the License is distributed on an "AS IS" BASIS,
# WITHOUT WARRANTIES OR CONDITIONS OF ANY KIND, either express or implied.
# See the License for the specific language governing permissions and
# limitations under the License.

from ._core.base_installer import BaseInstaller, InstallStatusResult
from ._core.base_job import BaseJob
from ._core.base_runner import BaseRunner
from ._core.base_system_parser import BaseSystemParser
from ._core.command_gen_strategy import CommandGenStrategy
from ._core.exceptions import (
    JobIdRetrievalError,
    SystemConfigParsingError,
    TestConfigParsingError,
    TestScenarioParsingError,
    format_validation_error,
)
from ._core.grader import Grader
from ._core.grading_strategy import GradingStrategy
from ._core.installables import DockerImage, GitRepo, Installable, PythonExecutable
from ._core.job_id_retrieval_strategy import JobIdRetrievalStrategy
from ._core.job_status_result import JobStatusResult
from ._core.job_status_retrieval_strategy import JobStatusRetrievalStrategy
from ._core.json_gen_strategy import JsonGenStrategy
from ._core.registry import Registry
from ._core.report_generation_strategy import ReportGenerationStrategy
from ._core.runner import Runner
from ._core.system import System
<<<<<<< HEAD
from ._core.test import CmdArgs, Installable, NsysConfiguration, Test, TestDefinition
=======
from ._core.test import CmdArgs, Test, TestDefinition
>>>>>>> 9a10377f
from ._core.test_parser import TestParser
from ._core.test_scenario import TestRun, TestScenario
from ._core.test_scenario_parser import TestScenarioParser
from ._core.test_template import TestTemplate
from ._core.test_template_strategy import TestTemplateStrategy
from .installer.kubernetes_installer import KubernetesInstaller
from .installer.slurm_installer import SlurmInstaller
from .installer.standalone_installer import StandaloneInstaller
from .parser import Parser
from .report_generator import ReportGenerator
from .runner.kubernetes.kubernetes_runner import KubernetesRunner
from .runner.slurm.slurm_runner import SlurmRunner
from .runner.standalone.standalone_runner import StandaloneRunner
from .schema.test_template.chakra_replay.grading_strategy import ChakraReplayGradingStrategy
from .schema.test_template.chakra_replay.report_generation_strategy import ChakraReplayReportGenerationStrategy
from .schema.test_template.chakra_replay.slurm_command_gen_strategy import ChakraReplaySlurmCommandGenStrategy
from .schema.test_template.common.default_job_status_retrieval_strategy import DefaultJobStatusRetrievalStrategy
from .schema.test_template.common.slurm_job_id_retrieval_strategy import SlurmJobIdRetrievalStrategy
from .schema.test_template.common.standalone_job_id_retrieval_strategy import StandaloneJobIdRetrievalStrategy
from .schema.test_template.jax_toolbox.grading_strategy import JaxToolboxGradingStrategy
from .schema.test_template.jax_toolbox.job_status_retrieval_strategy import JaxToolboxJobStatusRetrievalStrategy
from .schema.test_template.jax_toolbox.report_generation_strategy import JaxToolboxReportGenerationStrategy
from .schema.test_template.jax_toolbox.slurm_command_gen_strategy import JaxToolboxSlurmCommandGenStrategy
from .schema.test_template.nccl_test.grading_strategy import NcclTestGradingStrategy
from .schema.test_template.nccl_test.job_status_retrieval_strategy import NcclTestJobStatusRetrievalStrategy
from .schema.test_template.nccl_test.kubernetes_json_gen_strategy import NcclTestKubernetesJsonGenStrategy
from .schema.test_template.nccl_test.report_generation_strategy import NcclTestReportGenerationStrategy
from .schema.test_template.nccl_test.slurm_command_gen_strategy import NcclTestSlurmCommandGenStrategy
from .schema.test_template.nemo_launcher.grading_strategy import NeMoLauncherGradingStrategy
from .schema.test_template.nemo_launcher.report_generation_strategy import NeMoLauncherReportGenerationStrategy
from .schema.test_template.nemo_launcher.slurm_command_gen_strategy import NeMoLauncherSlurmCommandGenStrategy
from .schema.test_template.nemo_launcher.slurm_job_id_retrieval_strategy import (
    NeMoLauncherSlurmJobIdRetrievalStrategy,
)
from .schema.test_template.nemo_run.report_generation_strategy import NeMoRunReportGenerationStrategy
from .schema.test_template.nemo_run.slurm_command_gen_strategy import NeMoRunSlurmCommandGenStrategy
from .schema.test_template.sleep.grading_strategy import SleepGradingStrategy
from .schema.test_template.sleep.kubernetes_json_gen_strategy import SleepKubernetesJsonGenStrategy
from .schema.test_template.sleep.report_generation_strategy import SleepReportGenerationStrategy
from .schema.test_template.sleep.slurm_command_gen_strategy import SleepSlurmCommandGenStrategy
from .schema.test_template.sleep.standalone_command_gen_strategy import SleepStandaloneCommandGenStrategy
from .schema.test_template.slurm_container.report_generation_strategy import (
    SlurmContainerReportGenerationStrategy,
)
from .schema.test_template.slurm_container.slurm_command_gen_strategy import (
    SlurmContainerCommandGenStrategy,
)
from .schema.test_template.ucc_test.grading_strategy import UCCTestGradingStrategy
from .schema.test_template.ucc_test.report_generation_strategy import UCCTestReportGenerationStrategy
from .schema.test_template.ucc_test.slurm_command_gen_strategy import UCCTestSlurmCommandGenStrategy
from .systems.kubernetes.kubernetes_system import KubernetesSystem
from .systems.slurm.slurm_system import SlurmSystem
from .systems.standalone_system import StandaloneSystem
from .test_definitions import (
    ChakraReplayTestDefinition,
    GPTTestDefinition,
    GrokTestDefinition,
    NCCLTestDefinition,
    NeMoLauncherTestDefinition,
    NeMoRunTestDefinition,
    NemotronTestDefinition,
    SleepTestDefinition,
    UCCTestDefinition,
)
from .test_definitions.slurm_container import SlurmContainerTestDefinition

Registry().add_runner("slurm", SlurmRunner)
Registry().add_runner("kubernetes", KubernetesRunner)
Registry().add_runner("standalone", StandaloneRunner)

Registry().add_strategy(
    ReportGenerationStrategy, [SlurmSystem, KubernetesSystem], [NCCLTestDefinition], NcclTestReportGenerationStrategy
)
Registry().add_strategy(
    CommandGenStrategy, [StandaloneSystem], [SleepTestDefinition], SleepStandaloneCommandGenStrategy
)
Registry().add_strategy(CommandGenStrategy, [SlurmSystem], [SleepTestDefinition], SleepSlurmCommandGenStrategy)
Registry().add_strategy(JsonGenStrategy, [KubernetesSystem], [SleepTestDefinition], SleepKubernetesJsonGenStrategy)
Registry().add_strategy(JsonGenStrategy, [KubernetesSystem], [NCCLTestDefinition], NcclTestKubernetesJsonGenStrategy)
Registry().add_strategy(GradingStrategy, [SlurmSystem], [NCCLTestDefinition], NcclTestGradingStrategy)
Registry().add_strategy(
    ReportGenerationStrategy, [StandaloneSystem, SlurmSystem], [SleepTestDefinition], SleepReportGenerationStrategy
)
Registry().add_strategy(
    ReportGenerationStrategy, [SlurmSystem], [NeMoLauncherTestDefinition], NeMoLauncherReportGenerationStrategy
)


Registry().add_strategy(CommandGenStrategy, [SlurmSystem], [NCCLTestDefinition], NcclTestSlurmCommandGenStrategy)
Registry().add_strategy(GradingStrategy, [SlurmSystem], [SleepTestDefinition], SleepGradingStrategy)
Registry().add_strategy(
    ReportGenerationStrategy,
    [SlurmSystem],
    [GPTTestDefinition, GrokTestDefinition, NemotronTestDefinition],
    JaxToolboxReportGenerationStrategy,
)
Registry().add_strategy(
    ReportGenerationStrategy, [SlurmSystem], [NeMoRunTestDefinition], NeMoRunReportGenerationStrategy
)
Registry().add_strategy(
    JobIdRetrievalStrategy, [SlurmSystem], [NeMoLauncherTestDefinition], NeMoLauncherSlurmJobIdRetrievalStrategy
)
Registry().add_strategy(
    CommandGenStrategy, [SlurmSystem], [NeMoLauncherTestDefinition], NeMoLauncherSlurmCommandGenStrategy
)
Registry().add_strategy(CommandGenStrategy, [SlurmSystem], [NeMoRunTestDefinition], NeMoRunSlurmCommandGenStrategy)
Registry().add_strategy(ReportGenerationStrategy, [SlurmSystem], [UCCTestDefinition], UCCTestReportGenerationStrategy)
Registry().add_strategy(
    ReportGenerationStrategy, [SlurmSystem], [SlurmContainerTestDefinition], SlurmContainerReportGenerationStrategy
)
Registry().add_strategy(GradingStrategy, [SlurmSystem], [NeMoLauncherTestDefinition], NeMoLauncherGradingStrategy)
Registry().add_strategy(
    GradingStrategy,
    [SlurmSystem],
    [GPTTestDefinition, GrokTestDefinition, NemotronTestDefinition],
    JaxToolboxGradingStrategy,
)
Registry().add_strategy(GradingStrategy, [SlurmSystem], [UCCTestDefinition], UCCTestGradingStrategy)
Registry().add_strategy(
    CommandGenStrategy,
    [SlurmSystem],
    [GPTTestDefinition, GrokTestDefinition, NemotronTestDefinition],
    JaxToolboxSlurmCommandGenStrategy,
)
Registry().add_strategy(
    JobIdRetrievalStrategy,
    [SlurmSystem],
    [
        ChakraReplayTestDefinition,
        GPTTestDefinition,
        GrokTestDefinition,
        NemotronTestDefinition,
        NCCLTestDefinition,
        UCCTestDefinition,
        SleepTestDefinition,
        NeMoRunTestDefinition,
        SlurmContainerTestDefinition,
    ],
    SlurmJobIdRetrievalStrategy,
)
Registry().add_strategy(
    JobIdRetrievalStrategy, [StandaloneSystem], [SleepTestDefinition], StandaloneJobIdRetrievalStrategy
)
Registry().add_strategy(
    JobStatusRetrievalStrategy,
    [KubernetesSystem],
    [SleepTestDefinition, NCCLTestDefinition],
    DefaultJobStatusRetrievalStrategy,
)
Registry().add_strategy(
    JobStatusRetrievalStrategy,
    [SlurmSystem],
    [GPTTestDefinition, GrokTestDefinition, NemotronTestDefinition],
    JaxToolboxJobStatusRetrievalStrategy,
)
Registry().add_strategy(
    JobStatusRetrievalStrategy,
    [SlurmSystem],
    [NCCLTestDefinition],
    NcclTestJobStatusRetrievalStrategy,
)
Registry().add_strategy(
    JobStatusRetrievalStrategy,
    [SlurmSystem],
    [
        ChakraReplayTestDefinition,
        UCCTestDefinition,
        NeMoLauncherTestDefinition,
        SleepTestDefinition,
        NeMoRunTestDefinition,
        SlurmContainerTestDefinition,
    ],
    DefaultJobStatusRetrievalStrategy,
)
Registry().add_strategy(
    JobStatusRetrievalStrategy, [StandaloneSystem], [SleepTestDefinition], DefaultJobStatusRetrievalStrategy
)
Registry().add_strategy(CommandGenStrategy, [SlurmSystem], [UCCTestDefinition], UCCTestSlurmCommandGenStrategy)
Registry().add_strategy(
    ReportGenerationStrategy, [SlurmSystem], [ChakraReplayTestDefinition], ChakraReplayReportGenerationStrategy
)
Registry().add_strategy(GradingStrategy, [SlurmSystem], [ChakraReplayTestDefinition], ChakraReplayGradingStrategy)
Registry().add_strategy(
    CommandGenStrategy, [SlurmSystem], [ChakraReplayTestDefinition], ChakraReplaySlurmCommandGenStrategy
)
Registry().add_strategy(
    CommandGenStrategy, [SlurmSystem], [SlurmContainerTestDefinition], SlurmContainerCommandGenStrategy
)

Registry().add_installer("slurm", SlurmInstaller)
Registry().add_installer("standalone", StandaloneInstaller)
Registry().add_installer("kubernetes", KubernetesInstaller)

Registry().add_system("slurm", SlurmSystem)
Registry().add_system("standalone", StandaloneSystem)
Registry().add_system("kubernetes", KubernetesSystem)

Registry().add_test_definition("UCCTest", UCCTestDefinition)
Registry().add_test_definition("NcclTest", NCCLTestDefinition)
Registry().add_test_definition("ChakraReplay", ChakraReplayTestDefinition)
Registry().add_test_definition("Sleep", SleepTestDefinition)
Registry().add_test_definition("NeMoLauncher", NeMoLauncherTestDefinition)
Registry().add_test_definition("NeMoRun", NeMoRunTestDefinition)
Registry().add_test_definition("JaxToolboxGPT", GPTTestDefinition)
Registry().add_test_definition("JaxToolboxGrok", GrokTestDefinition)
Registry().add_test_definition("JaxToolboxNemotron", NemotronTestDefinition)
Registry().add_test_definition("SlurmContainer", SlurmContainerTestDefinition)


__all__ = [
    "BaseInstaller",
    "BaseJob",
    "BaseRunner",
    "BaseSystemParser",
    "CmdArgs",
    "CommandGenStrategy",
    "DockerImage",
    "GitRepo",
    "Grader",
    "GradingStrategy",
    "InstallStatusResult",
    "Installable",
    "JobIdRetrievalError",
    "JobStatusResult",
    "JsonGenStrategy",
    "NsysConfiguration",
    "Parser",
    "PythonExecutable",
    "ReportGenerationStrategy",
    "ReportGenerator",
    "Runner",
    "System",
    "SystemConfigParsingError",
    "Test",
    "TestConfigParsingError",
    "TestDefinition",
    "TestParser",
    "TestParser",
    "TestRun",
    "TestScenario",
    "TestScenarioParser",
    "TestScenarioParsingError",
    "TestTemplate",
    "TestTemplateStrategy",
    "format_validation_error",
]<|MERGE_RESOLUTION|>--- conflicted
+++ resolved
@@ -37,11 +37,7 @@
 from ._core.report_generation_strategy import ReportGenerationStrategy
 from ._core.runner import Runner
 from ._core.system import System
-<<<<<<< HEAD
 from ._core.test import CmdArgs, Installable, NsysConfiguration, Test, TestDefinition
-=======
-from ._core.test import CmdArgs, Test, TestDefinition
->>>>>>> 9a10377f
 from ._core.test_parser import TestParser
 from ._core.test_scenario import TestRun, TestScenario
 from ._core.test_scenario_parser import TestScenarioParser
@@ -264,6 +260,7 @@
     "GradingStrategy",
     "InstallStatusResult",
     "Installable",
+    "Installable",
     "JobIdRetrievalError",
     "JobStatusResult",
     "JsonGenStrategy",
