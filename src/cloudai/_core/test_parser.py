--- conflicted
+++ resolved
@@ -66,11 +66,6 @@
         registry = Registry()
 
         if not test_template:
-<<<<<<< HEAD
-            raise ValueError(f"TestTemplate with name '{test_template_name}' not found.")
-        if test_template_name not in registry.test_definitions_map:
-            raise NotImplementedError(f"TestTemplate with name '{test_template_name}' not supported.")
-=======
             test_name = data.get("name", "Unnamed Test")
             raise ValueError(
                 f"Test template with name '{test_template_name}' not found for test '{test_name}'. Please ensure the "
@@ -79,7 +74,8 @@
                 f"test template TOML file for '{test_template_name}' in the directory or remove the test schema file "
                 f"that references this non-existing test template."
             )
->>>>>>> 81e62781
+        if test_template_name not in registry.test_definitions_map:
+            raise NotImplementedError(f"TestTemplate with name '{test_template_name}' not supported.")
 
         try:
             test_def = registry.test_definitions_map[test_template_name](**data)
