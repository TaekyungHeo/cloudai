# SPDX-FileCopyrightText: NVIDIA CORPORATION & AFFILIATES
# Copyright (c) 2024 NVIDIA CORPORATION & AFFILIATES. All rights reserved.
# SPDX-License-Identifier: Apache-2.0
#
# Licensed under the Apache License, Version 2.0 (the "License");
# you may not use this file except in compliance with the License.
# You may obtain a copy of the License at
#
#     http://www.apache.org/licenses/LICENSE-2.0
#
# Unless required by applicable law or agreed to in writing, software
# distributed under the License is distributed on an "AS IS" BASIS,
# WITHOUT WARRANTIES OR CONDITIONS OF ANY KIND, either express or implied.
# See the License for the specific language governing permissions and
# limitations under the License.

import asyncio
import logging
import os
import signal
import sys
from abc import ABC, abstractmethod
from asyncio import Task
from datetime import datetime
from types import FrameType
from typing import Dict, List, Optional

from .base_job import BaseJob
from .exceptions import JobFailureError, JobSubmissionError
from .job_status_result import JobStatusResult
from .system import System
from .test import Test
from .test_scenario import TestRun, TestScenario


class BaseRunner(ABC):
    """
    Abstract base class for a Runner that manages test execution.

    This class provides a framework for executing tests within a given test
    scenario, handling dependencies and execution order.

    Attributes
        mode (str): The operation mode ('dry-run', 'run').
        system (System): The system schema object.
        test_scenario (TestScenario): The test scenario to run.
        output_path (str): Path to the output directory.
        monitor_interval (int): Interval in seconds for monitoring jobs.
        jobs (List[BaseJob]): List to track jobs created by the runner.
        test_to_job_map (Dict[Test, BaseJob]): Mapping from tests to their jobs.
        logger (logging.Logger): Logger for the runner.
        shutting_down (bool): A flag indicating whether a shutdown process has been initiated, preventing the start of
            new tests and ensuring a graceful termination of all running tests.
    """

    def __init__(self, mode: str, system: System, test_scenario: TestScenario):
        """
        Initialize the BaseRunner with a system object, test scenario, and monitor interval.

        Args:
            mode (str): The operation mode ('dry-run', 'run').
            system (System): The system configuration.
            test_scenario (TestScenario): The test scenario to run.
        """
        self.mode = mode
        self.system = system
        self.test_scenario = test_scenario
        self.output_path = self.setup_output_directory(system.output_path)
        self.monitor_interval = system.monitor_interval
        self.jobs: List[BaseJob] = []
        self.test_to_job_map: Dict[Test, BaseJob] = {}
        logging.debug(f"{self.__class__.__name__} initialized")
        self.shutting_down = False
        self.register_signal_handlers()

    def setup_output_directory(self, base_output_path: str) -> str:
        """
        Set up and return the output directory path for the runner instance.

        Args:
            base_output_path (str): The base output directory.

        Returns:
            str: The path to the output directory.
        """
        if not os.path.exists(base_output_path):
            os.makedirs(base_output_path)
        current_time = datetime.now().strftime("%Y-%m-%d_%H-%M-%S")
        output_subpath = os.path.join(base_output_path, f"{self.test_scenario.name}_{current_time}")
        os.makedirs(output_subpath)
        return output_subpath

    def register_signal_handlers(self):
        """Register signal handlers for handling termination-related signals."""
        signals = [
            signal.SIGINT,
            signal.SIGTERM,
            signal.SIGHUP,
            signal.SIGQUIT,
        ]
        for sig in signals:
            signal.signal(sig, self.signal_handler)

    def signal_handler(
        self,
        signum: int,
        frame: Optional[FrameType],  # noqa: Vulture
    ) -> None:
        """
        Respond to termination-related signals (e.g., SIGINT) by initiating a graceful shutdown of the application.

        This method logs the received signal and then triggers the asynchronous shutdown process, which involves
        terminating all outstanding jobs in a controlled manner.

        Args:
            signum (int): The signal number indicating the type of signal received.
            frame (Optional[FrameType]): The current stack frame when the signal was received, or None if not
                applicable. This parameter is typically not used directly but is necessary for signal handler
                functions.

        Returns:
            None
        """
        self.shutting_down = True
        logging.info(f"Signal {signum} received, shutting down...")
        asyncio.create_task(self.shutdown())

    async def shutdown(self):
        """Gracefully shut down the runner, terminating all outstanding jobs."""
        if not self.jobs:
            return
        logging.info("Terminating all jobs...")
        for job in self.jobs:
            self.kill_job(job)
        logging.info("All jobs have been killed.")

        sys.exit(0)

    async def run(self):
        """Asynchronously run the test scenario."""
        if self.shutting_down:
            return

        logging.info("Starting test scenario execution.")
        total_tests = len(self.test_scenario.test_runs)
        completed_jobs_count = 0

        dependency_free_tests = self.find_dependency_free_tests()
        for tr in dependency_free_tests:
            await self.submit_test(tr)

        while completed_jobs_count < total_tests:
            await self.check_start_post_init_dependencies()
            completed_jobs_count += await self.monitor_jobs()
            await asyncio.sleep(self.monitor_interval)

    async def submit_test(self, tr: TestRun):
        """
        Start a dependency-free test.

        Args:
            tr (TestRun): The test to be started.
        """
        logging.info(f"Starting test: {tr.test.section_name}")
        try:
            job = self._submit_test(tr)
            self.jobs.append(job)
            self.test_to_job_map[tr.test] = job
        except JobSubmissionError as e:
            logging.error(e)
            exit(1)

    async def delayed_submit_test(self, tr: TestRun, delay: int):
        """
        Delay the start of a test based on start_post_comp dependency.

        Args:
            tr (TestRun): The test to start after a delay.
            delay (int): Delay in seconds before starting the test.
        """
        logging.info(f"Delayed start for test {tr.test.section_name} by {delay} seconds.")
        await asyncio.sleep(delay)
        await self.submit_test(tr)

    @abstractmethod
    def _submit_test(self, tr: TestRun) -> BaseJob:
        """
        Execute a given test and returns a job if successful.

        Args:
            tr (TestRun): The test to be executed.

        Returns:
            BaseJob: A BaseJob object
        """
        pass

    async def check_start_post_init_dependencies(self):
        """
        Check and handle start_post_init dependencies.

        This method should be called periodically to ensure timely execution of tests with
        start_post_init dependencies.
        """
        items = list(self.test_to_job_map.items())

        for test, job in items:
            if self.is_job_running(job):
                await self.check_and_schedule_start_post_init_dependent_tests(test)

    async def check_and_schedule_start_post_init_dependent_tests(self, started_test: Test):
        """
        Schedule tests with a start_post_init dependency on the provided started_test.

        Args:
            started_test (Test): The test that has just been started.
        """
        for tr in self.test_scenario.test_runs:
            if tr.test not in self.test_to_job_map:
                for dep_type, dep in tr.test.dependencies.items():
                    if (dep_type == "start_post_init") and (dep.test == started_test):
                        await self.delayed_submit_test(tr, dep.time)

    def find_dependency_free_tests(self) -> List[TestRun]:
        """
        Find tests that have no 'start_post_comp' or 'start_post_init' dependencies.

        Tests with only 'end_post_comp' dependencies or no dependencies at all are considered dependency-free.

        Returns
            List[Test]: A list of tests that are ready to run without waiting for other tests to start or complete.
        """
        dependency_free_tests = []
        for tr in self.test_scenario.test_runs:
            if "start_post_comp" not in tr.test.dependencies and "start_post_init" not in tr.test.dependencies:
                dependency_free_tests.append(tr)

        return dependency_free_tests

    def get_job_output_path(self, test: Test) -> str:
        """
        Generate and ensures the existence of the output directory for a given test.

        It constructs the path based on the test's section name and current iteration, creating the directories if they
        do not exist.

        Args:
            test (Test): The test instance for which to generate the output directory path.

        Returns:
            str: The path to the job's output directory.

        Raises:
            ValueError: If the test's section name is None.
            FileNotFoundError: If the base output directory does not exist.
            PermissionError: If there is a permission issue creating the directories.
        """
        job_output_path = ""

        if not os.path.exists(self.output_path):
            raise FileNotFoundError(f"Output directory {self.output_path} " f"does not exist")
        try:
            assert test.section_name is not None, "test.section_name must not be None"
            test_output_path = os.path.join(self.output_path, test.section_name)
            os.makedirs(test_output_path, exist_ok=True)
            job_output_path = os.path.join(test_output_path, str(test.current_iteration))
            os.makedirs(job_output_path, exist_ok=True)
        except PermissionError as e:
            raise PermissionError(f"Cannot create directory {job_output_path}: {e}") from e

        return job_output_path

    async def monitor_jobs(self) -> int:
        """
        Monitor the status of jobs, handle end_post_comp dependencies, and schedule start_post_comp dependent jobs.

        Returns
            int: The number of completed jobs.
        """
        successful_jobs_count = 0

        for job in list(self.jobs):
            if self.is_job_completed(job):
                if self.mode == "dry-run":
                    successful_jobs_count += 1
                    await self.handle_job_completion(job)
                else:
                    if self.test_scenario.job_status_check:
                        job_status_result = self.get_job_status(job)
                        if job_status_result.is_successful:
                            successful_jobs_count += 1
                            await self.handle_job_completion(job)
                        else:
                            error_message = (
                                f"Job {job.id} for test {job.test.section_name} failed: "
                                f"{job_status_result.error_message}"
                            )
                            logging.error(error_message)
                            await self.shutdown()
                            raise JobFailureError(job.test.section_name, error_message, job_status_result.error_message)
                    else:
                        job_status_result = self.get_job_status(job)
                        if not job_status_result.is_successful:
                            error_message = (
                                f"Job {job.id} for test {job.test.section_name} failed: "
                                f"{job_status_result.error_message}"
                            )
                            logging.error(error_message)
                        successful_jobs_count += 1
                        await self.handle_job_completion(job)
<<<<<<< HEAD
                    else:
                        error_message = (
                            f"Job {job.id} for test {job.test_run.test.section_name} "
                            f"failed: {job_status_result.error_message}"
                        )
                        logging.error(error_message)
                        await self.shutdown()
                        raise JobFailureError(
                            job.test_run.test.section_name, error_message, job_status_result.error_message
                        )
=======
>>>>>>> 35d14891

        return successful_jobs_count

    def get_job_status(self, job: BaseJob) -> JobStatusResult:
        """
        Retrieve the job status from a specified output directory.

        Args:
            job (BaseJob): The job to be checked.

        Returns:
            JobStatusResult: The result containing the job status and an optional error message.
        """
        return job.test_run.test.get_job_status(job.output_path)

    async def handle_job_completion(self, completed_job: BaseJob):
        """
        Handle the completion of a job, including dependency management and iteration control.

        Args:
            completed_job (BaseJob): The job that has just been completed.
        """
        logging.info(f"Job completed: {completed_job.test_run.test.section_name}")
        self.jobs.remove(completed_job)
        del self.test_to_job_map[completed_job.test_run.test]
        completed_job.increment_iteration()
        if not completed_job.terminated_by_dependency and completed_job.test_run.test.has_more_iterations():
            msg = f"Re-running job for iteration {completed_job.test_run.test.current_iteration}"
            logging.info(msg)
            await self.submit_test(completed_job.test_run)
        else:
            await self.handle_dependencies(completed_job)

    @abstractmethod
    def is_job_running(self, job: BaseJob) -> bool:
        """
        Check if a job is currently running.

        Args:
            job (BaseJob): The job to check.

        Returns:
            bool: True if the job is running, False otherwise.
        """
        pass

    @abstractmethod
    def is_job_completed(self, job: BaseJob) -> bool:
        """
        Determine if a job is completed.

        Args:
            job (BaseJob): The job to be checked.

        Returns:
            bool: True if the job is completed, False otherwise.
        """
        pass

    async def handle_dependencies(self, completed_job: BaseJob) -> List[Task]:
        """
        Handle the start_post_comp and end_post_comp dependencies for a completed job.

        Args:
            completed_job (BaseJob): The job that has just been completed.

        Returns:
            List[asyncio.Task]: A list of asyncio.Task objects created for handling the dependencies.
        """
        tasks = []

        # Handling start_post_comp dependencies
        for tr in self.test_scenario.test_runs:
            if tr.test not in self.test_to_job_map:
                for dep_type, dep in tr.test.dependencies.items():
                    if dep_type == "start_post_comp" and dep.test == completed_job.test_run.test:
                        task = await self.delayed_submit_test(tr, dep.time)
                        if task:
                            tasks.append(task)

        # Handling end_post_comp dependencies
        for test, dependent_job in self.test_to_job_map.items():
            for dep_type, dep in test.dependencies.items():
                if dep_type == "end_post_comp" and dep.test == completed_job.test_run.test:
                    task = await self.delayed_kill_job(dependent_job, dep.time)
                    tasks.append(task)

        return tasks

    @abstractmethod
    def kill_job(self, job: BaseJob):
        """
        Kill a specific job.

        Args:
            job (BaseJob): The job to be killed.
        """
        pass

    async def delayed_kill_job(self, job: BaseJob, delay: int = 0):
        """
        Schedule termination of a Standalone job after a specified delay.

        Args:
            job (BaseJob): The job to be terminated.
            delay (int): Delay in seconds after which the job should be terminated.
        """
        logging.info(f"Scheduling termination of job {job.id} after {delay} seconds.")
        await asyncio.sleep(delay)
        job.terminated_by_dependency = True
        self.kill_job(job)<|MERGE_RESOLUTION|>--- conflicted
+++ resolved
@@ -292,35 +292,24 @@
                             await self.handle_job_completion(job)
                         else:
                             error_message = (
-                                f"Job {job.id} for test {job.test.section_name} failed: "
+                                f"Job {job.id} for test {job.test_run.test.section_name} failed: "
                                 f"{job_status_result.error_message}"
                             )
                             logging.error(error_message)
                             await self.shutdown()
-                            raise JobFailureError(job.test.section_name, error_message, job_status_result.error_message)
+                            raise JobFailureError(
+                                job.test_run.test.section_name, error_message, job_status_result.error_message
+                            )
                     else:
                         job_status_result = self.get_job_status(job)
                         if not job_status_result.is_successful:
                             error_message = (
-                                f"Job {job.id} for test {job.test.section_name} failed: "
+                                f"Job {job.id} for test {job.test_run.test.section_name} failed: "
                                 f"{job_status_result.error_message}"
                             )
                             logging.error(error_message)
                         successful_jobs_count += 1
                         await self.handle_job_completion(job)
-<<<<<<< HEAD
-                    else:
-                        error_message = (
-                            f"Job {job.id} for test {job.test_run.test.section_name} "
-                            f"failed: {job_status_result.error_message}"
-                        )
-                        logging.error(error_message)
-                        await self.shutdown()
-                        raise JobFailureError(
-                            job.test_run.test.section_name, error_message, job_status_result.error_message
-                        )
-=======
->>>>>>> 35d14891
 
         return successful_jobs_count
 
