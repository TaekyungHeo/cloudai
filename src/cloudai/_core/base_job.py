--- conflicted
+++ resolved
@@ -14,15 +14,11 @@
 # See the License for the specific language governing permissions and
 # limitations under the License.
 
-<<<<<<< HEAD
-from .test_scenario import TestRun
-=======
 from pathlib import Path
 from typing import Union
 
 from .system import System
-from .test import Test
->>>>>>> b1cb5ce0
+from .test_scenario import TestRun
 
 
 class BaseJob:
@@ -33,42 +29,27 @@
         id (Union[str, int]): The unique identifier of the job.
         mode (str): The mode of the job (e.g., 'run', 'dry-run').
         system (System): The system in which the job is running.
-        test (Test): The test instance associated with this job.
+        test_run (TestRun): The TestRun instance associated with this job.
         output_path (Path): The path where the job's output is stored.
         terminated_by_dependency (bool): Flag to indicate if the job was terminated due to a dependency.
     """
 
-<<<<<<< HEAD
-    def __init__(self, job_id: int, tr: TestRun, output_path: str):
-=======
-    def __init__(self, mode: str, system: System, test: Test, output_path: Path):
->>>>>>> b1cb5ce0
+    def __init__(self, mode: str, system: System, test_run: TestRun, output_path: Path):
         """
         Initialize a BaseJob instance.
 
         Args:
-<<<<<<< HEAD
-            job_id (int): The unique identifier of the job.
-            output_path (str): The path where the job's output is stored.
-            tr (TestRun): The test run instance associated with this job.
-        """
-        self.id = job_id
-        self.test_run = tr
-        self.output_path = output_path
-        self.terminated_by_dependency = False
-=======
             mode (str): The mode of the job (e.g., 'run', 'dry-run').
             system (System): The system in which the job is running.
-            test (Test): The test instance associated with the job.
+            test_run (TestRun): The TestRun instance associated with this job.
             output_path (Path): The path where the job's output is stored.
         """
         self.id: Union[str, int] = 0
         self.mode: str = mode
         self.system: System = system
-        self.test: Test = test
+        self.test_run: TestRun = test_run
         self.output_path: Path = output_path
         self.terminated_by_dependency: bool = False
->>>>>>> b1cb5ce0
 
     def is_running(self) -> bool:
         """
@@ -83,9 +64,6 @@
 
     def is_completed(self) -> bool:
         """
-<<<<<<< HEAD
-        self.test_run.test.current_iteration += 1
-=======
         Check if a job is completed.
 
         Returns
@@ -97,8 +75,7 @@
 
     def increment_iteration(self):
         """Increment the iteration count of the associated test."""
-        self.test.current_iteration += 1
->>>>>>> b1cb5ce0
+        self.test_run.test.current_iteration += 1
 
     def __repr__(self) -> str:
         """
@@ -107,11 +84,4 @@
         Returns
             str: String representation of the job.
         """
-<<<<<<< HEAD
-        return (
-            f"BaseJob(id={self.id}, test={self.test_run.test.name}, "
-            f"terminated_by_dependency={self.terminated_by_dependency})"
-        )
-=======
-        return f"BaseJob(id={self.id}, mode={self.mode}, system={self.system.name}, test={self.test.name})"
->>>>>>> b1cb5ce0
+        return f"BaseJob(id={self.id}, mode={self.mode}, system={self.system.name}, test={self.test_run.test.name})"