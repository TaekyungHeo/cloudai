# SPDX-FileCopyrightText: NVIDIA CORPORATION & AFFILIATES
# Copyright (c) 2024-2025 NVIDIA CORPORATION & AFFILIATES. All rights reserved.
# SPDX-License-Identifier: Apache-2.0
#
# Licensed under the Apache License, Version 2.0 (the "License");
# you may not use this file except in compliance with the License.
# You may obtain a copy of the License at
#
#     http://www.apache.org/licenses/LICENSE-2.0
#
# Unless required by applicable law or agreed to in writing, software
# distributed under the License is distributed on an "AS IS" BASIS,
# WITHOUT WARRANTIES OR CONDITIONS OF ANY KIND, either express or implied.
# See the License for the specific language governing permissions and
# limitations under the License.

from __future__ import annotations

<<<<<<< HEAD
import copy
from typing import TYPE_CHECKING, Callable, ClassVar, List, Set, Tuple, Type, Union
=======
from typing import TYPE_CHECKING, ClassVar, List, Set, Tuple, Type, Union
>>>>>>> 7b8a3fd8

if TYPE_CHECKING:
    from ..configurator.base_agent import BaseAgent
    from ..models.scenario import ReportConfig
    from ..models.workload import TestDefinition
    from ..reporter import Reporter
    from .base_installer import BaseInstaller
    from .base_runner import BaseRunner
    from .grading_strategy import GradingStrategy
    from .job_id_retrieval_strategy import JobIdRetrievalStrategy
    from .job_status_retrieval_strategy import JobStatusRetrievalStrategy
    from .report_generation_strategy import ReportGenerationStrategy
    from .system import System
    from .test_template_strategy import TestTemplateStrategy

RewardFunction = Callable[[List[float]], float]


class Singleton(type):
    """Singleton metaclass."""

    _instance = None

    def __new__(cls, name, bases, dct):
        if not isinstance(cls._instance, cls):
            cls._instance = super().__new__(cls, name, bases, dct)
        return cls._instance


class Registry(metaclass=Singleton):
    """Registry for implementations mappings."""

    runners_map: ClassVar[dict[str, Type[BaseRunner]]] = {}
    strategies_map: ClassVar[
        dict[
            Tuple[
                Type[
                    Union[
                        TestTemplateStrategy,
                        JobIdRetrievalStrategy,
                        JobStatusRetrievalStrategy,
                        GradingStrategy,
                    ]
                ],
                Type[System],
                Type[TestDefinition],
            ],
            Type[
                Union[
                    TestTemplateStrategy,
                    JobIdRetrievalStrategy,
                    JobStatusRetrievalStrategy,
                    GradingStrategy,
                ]
            ],
        ]
    ] = {}
    installers_map: ClassVar[dict[str, Type[BaseInstaller]]] = {}
    systems_map: ClassVar[dict[str, Type[System]]] = {}
    test_definitions_map: ClassVar[dict[str, Type[TestDefinition]]] = {}
    agents_map: ClassVar[dict[str, Type[BaseAgent]]] = {}
    reports_map: ClassVar[dict[Type[TestDefinition], Set[Type[ReportGenerationStrategy]]]] = {}
<<<<<<< HEAD
    scenario_reports: ClassVar[List[Type[Reporter]]] = []
    reward_functions_map: ClassVar[dict[str, RewardFunction]] = {}
=======
    scenario_reports: ClassVar[dict[str, type[Reporter]]] = {}
    report_configs: ClassVar[dict[str, ReportConfig]] = {}
>>>>>>> 7b8a3fd8

    def add_runner(self, name: str, value: Type[BaseRunner]) -> None:
        """
        Add a new runner implementation mapping.

        Args:
            name (str): The name of the runner.
            value (Type[BaseRunner]): The runner implementation.

        Raises:
            ValueError: If the runner implementation already exists.
        """
        if name in self.runners_map:
            raise ValueError(f"Duplicating implementation for '{name}', use 'update()' for replacement.")
        self.update_runner(name, value)

    def update_runner(self, name: str, value: Type[BaseRunner]) -> None:
        """
        Create or replace runner implementation mapping.

        Args:
            name (str): The name of the runner.
            value (Type[BaseRunner]): The runner implementation.
        """
        self.runners_map[name] = value

    def add_strategy(
        self,
        strategy_interface: Type[
            Union[
                TestTemplateStrategy,
                JobIdRetrievalStrategy,
                JobStatusRetrievalStrategy,
                GradingStrategy,
            ]
        ],
        system_types: List[Type[System]],
        definition_types: List[Type[TestDefinition]],
        strategy: Type[
            Union[
                TestTemplateStrategy,
                JobIdRetrievalStrategy,
                JobStatusRetrievalStrategy,
                GradingStrategy,
            ]
        ],
    ) -> None:
        for system_type in system_types:
            for def_type in definition_types:
                key = (strategy_interface, system_type, def_type)
                if key in self.strategies_map:
                    raise ValueError(f"Duplicating implementation for '{key}', use 'update()' for replacement.")
                self.update_strategy(key, strategy)

    def update_strategy(
        self,
        key: Tuple[
            Type[
                Union[
                    TestTemplateStrategy,
                    JobIdRetrievalStrategy,
                    JobStatusRetrievalStrategy,
                    GradingStrategy,
                ]
            ],
            Type[System],
            Type[TestDefinition],
        ],
        value: Type[
            Union[
                TestTemplateStrategy,
                JobIdRetrievalStrategy,
                JobStatusRetrievalStrategy,
                GradingStrategy,
            ]
        ],
    ) -> None:
        self.strategies_map[key] = value

    def add_installer(self, name: str, value: Type[BaseInstaller]) -> None:
        """
        Add a new installer implementation mapping.

        Args:
            name (str): The name of the installer.
            value (Type[BaseInstaller]): The installer implementation.

        Raises:
            ValueError: If the installer implementation already exists.
        """
        if name in self.installers_map:
            raise ValueError(f"Duplicating implementation for '{name}', use 'update()' for replacement.")
        self.update_installer(name, value)

    def update_installer(self, name: str, value: Type[BaseInstaller]) -> None:
        """
        Create or replace installer implementation mapping.

        Args:
            name (str): The name of the installer.
            value (Type[BaseInstaller]): The installer implementation.
        """
        self.installers_map[name] = value

    def add_system(self, name: str, value: Type[System]) -> None:
        """
        Add a new system implementation mapping.

        Args:
            name (str): The name of the system.
            value (Type[System]): The system implementation.

        Raises:
            ValueError: If the system implementation already exists.
        """
        if name in self.systems_map:
            raise ValueError(f"Duplicating implementation for '{name}', use 'update()' for replacement.")
        self.update_system(name, value)

    def update_system(self, name: str, value: Type[System]) -> None:
        """
        Create or replace system implementation mapping.

        Args:
            name (str): The name of the system.
            value (Type[System]): The system implementation.
        """
        self.systems_map[name] = value

    def add_test_definition(self, name: str, value: Type[TestDefinition]) -> None:
        """
        Add a new test definition implementation mapping.

        Args:
            name (str): The name of the test definition.
            value (Type[TestDefinition]): The test definition implementation.

        Raises:
            ValueError: If the test definition implementation already exists.
        """
        if name in self.test_definitions_map:
            raise ValueError(f"Duplicating implementation for '{name}', use 'update()' for replacement.")
        self.update_test_definition(name, value)

    def update_test_definition(self, name: str, value: Type[TestDefinition]) -> None:
        """
        Create or replace test definition implementation mapping.

        Args:
            name (str): The name of the test definition.
            value (Type[TestDefinition]): The test definition implementation.
        """
        self.test_definitions_map[name] = value

    def add_agent(self, name: str, value: Type[BaseAgent]) -> None:
        """
        Add a new agent implementation mapping.

        Args:
            name (str): The name of the agent.
            value (Type[BaseAgent]): The agent implementation.

        Raises:
            ValueError: If the agent implementation already exists.
        """
        if name in self.agents_map:
            raise ValueError(f"Duplicating implementation for '{name}', use 'update()' for replacement.")
        self.update_agent(name, value)

    def update_agent(self, name: str, value: Type[BaseAgent]) -> None:
        """
        Create or replace agent implementation mapping.

        Args:
            name (str): The name of the agent.
            value (Type[BaseAgent]): The agent implementation.
        """
        self.agents_map[name] = value

    def add_report(self, tdef_type: Type[TestDefinition], value: Type[ReportGenerationStrategy]) -> None:
        existing_reports = self.reports_map.get(tdef_type, set())
        existing_reports.add(value)
        self.update_report(tdef_type, existing_reports)

    def update_report(self, tdef_type: Type[TestDefinition], reports: Set[Type[ReportGenerationStrategy]]) -> None:
        self.reports_map[tdef_type] = reports

    def add_scenario_report(self, name: str, report: type[Reporter], config: ReportConfig) -> None:
        if name in self.scenario_reports:
            raise ValueError(
                f"Duplicating scenario report implementation for '{name}', use 'update()' for replacement."
            )
        self.update_scenario_report(name, report, config)

<<<<<<< HEAD
    def update_scenario_report(self, reports: List[Type[Reporter]]) -> None:
        self.scenario_reports.clear()
        self.scenario_reports.extend(reports)

    def add_reward_function(self, name: str, value: RewardFunction) -> None:
        if name in self.reward_functions_map:
            raise ValueError(f"Duplicating implementation for '{name}', use 'update()' for replacement.")
        self.update_reward_function(name, value)

    def update_reward_function(self, name: str, value: RewardFunction) -> None:
        self.reward_functions_map[name] = value

    def get_reward_function(self, name: str) -> RewardFunction:
        if name not in self.reward_functions_map:
            raise KeyError(
                f"Reward function '{name}' not found. Available functions: {list(self.reward_functions_map.keys())}"
            )
        return self.reward_functions_map[name]
=======
    def update_scenario_report(self, name: str, report: type[Reporter], config: ReportConfig) -> None:
        self.scenario_reports[name] = report
        self.report_configs[name] = config
>>>>>>> 7b8a3fd8
<|MERGE_RESOLUTION|>--- conflicted
+++ resolved
@@ -16,12 +16,7 @@
 
 from __future__ import annotations
 
-<<<<<<< HEAD
-import copy
 from typing import TYPE_CHECKING, Callable, ClassVar, List, Set, Tuple, Type, Union
-=======
-from typing import TYPE_CHECKING, ClassVar, List, Set, Tuple, Type, Union
->>>>>>> 7b8a3fd8
 
 if TYPE_CHECKING:
     from ..configurator.base_agent import BaseAgent
@@ -84,13 +79,9 @@
     test_definitions_map: ClassVar[dict[str, Type[TestDefinition]]] = {}
     agents_map: ClassVar[dict[str, Type[BaseAgent]]] = {}
     reports_map: ClassVar[dict[Type[TestDefinition], Set[Type[ReportGenerationStrategy]]]] = {}
-<<<<<<< HEAD
-    scenario_reports: ClassVar[List[Type[Reporter]]] = []
-    reward_functions_map: ClassVar[dict[str, RewardFunction]] = {}
-=======
     scenario_reports: ClassVar[dict[str, type[Reporter]]] = {}
     report_configs: ClassVar[dict[str, ReportConfig]] = {}
->>>>>>> 7b8a3fd8
+    reward_functions_map: ClassVar[dict[str, RewardFunction]] = {}
 
     def add_runner(self, name: str, value: Type[BaseRunner]) -> None:
         """
@@ -285,10 +276,9 @@
             )
         self.update_scenario_report(name, report, config)
 
-<<<<<<< HEAD
-    def update_scenario_report(self, reports: List[Type[Reporter]]) -> None:
-        self.scenario_reports.clear()
-        self.scenario_reports.extend(reports)
+    def update_scenario_report(self, name: str, report: type[Reporter], config: ReportConfig) -> None:
+        self.scenario_reports[name] = report
+        self.report_configs[name] = config
 
     def add_reward_function(self, name: str, value: RewardFunction) -> None:
         if name in self.reward_functions_map:
@@ -303,9 +293,4 @@
             raise KeyError(
                 f"Reward function '{name}' not found. Available functions: {list(self.reward_functions_map.keys())}"
             )
-        return self.reward_functions_map[name]
-=======
-    def update_scenario_report(self, name: str, report: type[Reporter], config: ReportConfig) -> None:
-        self.scenario_reports[name] = report
-        self.report_configs[name] = config
->>>>>>> 7b8a3fd8
+        return self.reward_functions_map[name]