# SPDX-FileCopyrightText: NVIDIA CORPORATION & AFFILIATES
# Copyright (c) 2024-2025 NVIDIA CORPORATION & AFFILIATES. All rights reserved.
# SPDX-License-Identifier: Apache-2.0
#
# Licensed under the Apache License, Version 2.0 (the "License");
# you may not use this file except in compliance with the License.
# You may obtain a copy of the License at
#
#     http://www.apache.org/licenses/LICENSE-2.0
#
# Unless required by applicable law or agreed to in writing, software
# distributed under the License is distributed on an "AS IS" BASIS,
# WITHOUT WARRANTIES OR CONDITIONS OF ANY KIND, either express or implied.
# See the License for the specific language governing permissions and
# limitations under the License.

<<<<<<< HEAD
from typing import Dict, List, Union

from ..models.workload import TestDefinition
=======
from abc import ABC, abstractmethod
from dataclasses import dataclass
from typing import Any, Dict, List, Optional, Union

from pydantic import BaseModel, ConfigDict

from .installables import GitRepo, Installable, PythonExecutable
>>>>>>> c5a46090
from .test_template import TestTemplate


class Test:
    """Represent a test, an instance of a test template with custom arguments, node configuration, and other details."""

    __test__ = False

    def __init__(self, test_definition: "TestDefinition", test_template: TestTemplate) -> None:
        """
        Initialize a Test instance.

        Args:
            test_definition (TestDefinition): The test definition object.
            test_template (TestTemplate): The test template object
        """
        self.test_template = test_template
        self.test_definition = test_definition

    @property
    def name(self) -> str:
        return self.test_definition.name

    @property
    def description(self) -> str:
        return self.test_definition.description

    @property
    def cmd_args(self) -> Dict[str, Union[str, List[str]]]:
        return self.test_definition.cmd_args_dict

    @property
    def extra_cmd_args(self) -> str:
        return self.test_definition.extra_args_str

    @property
<<<<<<< HEAD
    def extra_env_vars(self) -> Dict[str, str]:
        return self.test_definition.extra_env_vars
=======
    def extra_env_vars(self) -> Dict[str, Union[str, List[str]]]:
        return self.test_definition.extra_env_vars


class CmdArgs(BaseModel):
    """Test command arguments."""

    model_config = ConfigDict(extra="allow")


class NsysConfiguration(BaseModel):
    """NSYS configuration."""

    model_config = ConfigDict(extra="forbid")

    enable: bool = True
    nsys_binary: str = "nsys"
    task: str = "profile"
    output: Optional[str] = None
    sample: Optional[str] = None
    trace: Optional[str] = None
    force_overwrite: Optional[bool] = None
    capture_range: Optional[str] = None
    capture_range_end: Optional[str] = None
    cuda_graph_trace: Optional[str] = None
    gpu_metrics_devices: Optional[str] = None
    extra_args: list[str] = []

    @property
    def cmd_args(self) -> list[str]:
        parts = [f"{self.nsys_binary}", f"{self.task}"]
        if self.sample:
            parts.append(f"-s {self.sample}")
        if self.output:
            parts.append(f"-o {self.output}")
        if self.trace:
            parts.append(f"-t {self.trace}")
        if self.force_overwrite is not None:
            parts.append(f"--force-overwrite={str(self.force_overwrite).lower()}")
        if self.capture_range:
            parts.append(f"--capture-range={self.capture_range}")
        if self.capture_range_end:
            parts.append(f"--capture-range-end={self.capture_range_end}")
        if self.cuda_graph_trace:
            parts.append(f"--cuda-graph-trace={self.cuda_graph_trace}")
        if self.gpu_metrics_devices:
            parts.append(f"--gpu-metrics-devices={self.gpu_metrics_devices}")
        parts.extend(self.extra_args)

        return parts


@dataclass
class PredictorConfig(PythonExecutable):
    """Predictor configuration."""

    bin_name: Optional[str] = None

    def __hash__(self) -> int:
        return self.git_repo.__hash__()


class TestDefinition(BaseModel, ABC):
    """Base Test object."""

    __test__ = False

    model_config = ConfigDict(extra="forbid")

    name: str
    description: str
    test_template_name: str
    cmd_args: Any
    extra_env_vars: Dict[str, Union[str, List[str]]] = {}
    extra_cmd_args: dict[str, str] = {}
    extra_container_mounts: list[str] = []
    git_repos: list[GitRepo] = []
    nsys: Optional[NsysConfiguration] = None
    predictor: Optional[PredictorConfig] = None
    agent: str = "grid_search"
    agent_steps: int = 1

    @property
    def cmd_args_dict(self) -> Dict[str, Union[str, List[str]]]:
        return self.cmd_args.model_dump()

    @property
    def extra_args_str(self) -> str:
        parts = []
        for k, v in self.extra_cmd_args.items():
            parts.append(f"{k}={v}" if v else k)
        return " ".join(parts)

    @property
    @abstractmethod
    def installables(self) -> list[Installable]:
        return []

    @property
    def constraint_check(self) -> bool:
        return True
>>>>>>> c5a46090
<|MERGE_RESOLUTION|>--- conflicted
+++ resolved
@@ -14,19 +14,9 @@
 # See the License for the specific language governing permissions and
 # limitations under the License.
 
-<<<<<<< HEAD
 from typing import Dict, List, Union
 
 from ..models.workload import TestDefinition
-=======
-from abc import ABC, abstractmethod
-from dataclasses import dataclass
-from typing import Any, Dict, List, Optional, Union
-
-from pydantic import BaseModel, ConfigDict
-
-from .installables import GitRepo, Installable, PythonExecutable
->>>>>>> c5a46090
 from .test_template import TestTemplate
 
 
@@ -63,109 +53,5 @@
         return self.test_definition.extra_args_str
 
     @property
-<<<<<<< HEAD
-    def extra_env_vars(self) -> Dict[str, str]:
-        return self.test_definition.extra_env_vars
-=======
     def extra_env_vars(self) -> Dict[str, Union[str, List[str]]]:
-        return self.test_definition.extra_env_vars
-
-
-class CmdArgs(BaseModel):
-    """Test command arguments."""
-
-    model_config = ConfigDict(extra="allow")
-
-
-class NsysConfiguration(BaseModel):
-    """NSYS configuration."""
-
-    model_config = ConfigDict(extra="forbid")
-
-    enable: bool = True
-    nsys_binary: str = "nsys"
-    task: str = "profile"
-    output: Optional[str] = None
-    sample: Optional[str] = None
-    trace: Optional[str] = None
-    force_overwrite: Optional[bool] = None
-    capture_range: Optional[str] = None
-    capture_range_end: Optional[str] = None
-    cuda_graph_trace: Optional[str] = None
-    gpu_metrics_devices: Optional[str] = None
-    extra_args: list[str] = []
-
-    @property
-    def cmd_args(self) -> list[str]:
-        parts = [f"{self.nsys_binary}", f"{self.task}"]
-        if self.sample:
-            parts.append(f"-s {self.sample}")
-        if self.output:
-            parts.append(f"-o {self.output}")
-        if self.trace:
-            parts.append(f"-t {self.trace}")
-        if self.force_overwrite is not None:
-            parts.append(f"--force-overwrite={str(self.force_overwrite).lower()}")
-        if self.capture_range:
-            parts.append(f"--capture-range={self.capture_range}")
-        if self.capture_range_end:
-            parts.append(f"--capture-range-end={self.capture_range_end}")
-        if self.cuda_graph_trace:
-            parts.append(f"--cuda-graph-trace={self.cuda_graph_trace}")
-        if self.gpu_metrics_devices:
-            parts.append(f"--gpu-metrics-devices={self.gpu_metrics_devices}")
-        parts.extend(self.extra_args)
-
-        return parts
-
-
-@dataclass
-class PredictorConfig(PythonExecutable):
-    """Predictor configuration."""
-
-    bin_name: Optional[str] = None
-
-    def __hash__(self) -> int:
-        return self.git_repo.__hash__()
-
-
-class TestDefinition(BaseModel, ABC):
-    """Base Test object."""
-
-    __test__ = False
-
-    model_config = ConfigDict(extra="forbid")
-
-    name: str
-    description: str
-    test_template_name: str
-    cmd_args: Any
-    extra_env_vars: Dict[str, Union[str, List[str]]] = {}
-    extra_cmd_args: dict[str, str] = {}
-    extra_container_mounts: list[str] = []
-    git_repos: list[GitRepo] = []
-    nsys: Optional[NsysConfiguration] = None
-    predictor: Optional[PredictorConfig] = None
-    agent: str = "grid_search"
-    agent_steps: int = 1
-
-    @property
-    def cmd_args_dict(self) -> Dict[str, Union[str, List[str]]]:
-        return self.cmd_args.model_dump()
-
-    @property
-    def extra_args_str(self) -> str:
-        parts = []
-        for k, v in self.extra_cmd_args.items():
-            parts.append(f"{k}={v}" if v else k)
-        return " ".join(parts)
-
-    @property
-    @abstractmethod
-    def installables(self) -> list[Installable]:
-        return []
-
-    @property
-    def constraint_check(self) -> bool:
-        return True
->>>>>>> c5a46090
+        return self.test_definition.extra_env_vars