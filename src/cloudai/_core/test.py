--- conflicted
+++ resolved
@@ -145,13 +145,8 @@
     description: str
     test_template_name: str
     cmd_args: Any
-<<<<<<< HEAD
-    extra_env_vars: Any = {}
-    extra_cmd_args: Dict[str, Union[str, List[str]]] = {}
-=======
     extra_env_vars: Dict[str, Union[str, List[str]]] = {}
     extra_cmd_args: dict[str, str] = {}
->>>>>>> 10a866ce
     extra_container_mounts: list[str] = []
     git_repos: list[GitRepo] = []
     nsys: Optional[NsysConfiguration] = None
