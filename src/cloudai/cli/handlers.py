--- conflicted
+++ resolved
@@ -39,16 +39,9 @@
     TestParser,
     TestScenario,
 )
-<<<<<<< HEAD
 from cloudai.parser import HOOK_ROOT
+from cloudai.systems.slurm import SingleSbatchRunner, SlurmSystem
 from cloudai.util import prepare_output_dir
-=======
-from cloudai.runner.slurm.single_sbatch_runner import SingleSbatchRunner
-from cloudai.systems.slurm.slurm_system import SlurmSystem
-
-from ..parser import HOOK_ROOT
-from ..util import prepare_output_dir
->>>>>>> 9c5438b2
 
 
 def handle_install_and_uninstall(args: argparse.Namespace) -> int:
