# SPDX-FileCopyrightText: NVIDIA CORPORATION & AFFILIATES
# Copyright (c) 2024 NVIDIA CORPORATION & AFFILIATES. All rights reserved.
# SPDX-License-Identifier: Apache-2.0
#
# Licensed under the Apache License, Version 2.0 (the "License");
# you may not use this file except in compliance with the License.
# You may obtain a copy of the License at
#
#     http://www.apache.org/licenses/LICENSE-2.0
#
# Unless required by applicable law or agreed to in writing, software
# distributed under the License is distributed on an "AS IS" BASIS,
# WITHOUT WARRANTIES OR CONDITIONS OF ANY KIND, either express or implied.
# See the License for the specific language governing permissions and
# limitations under the License.

import logging

from cloudai import BaseRunner, JobIdRetrievalError, System, TestRun, TestScenario
from cloudai.util import CommandShell

from .slurm_job import SlurmJob


class SlurmRunner(BaseRunner):
    """
    Implementation of the Runner for a system using Slurm.

    Attributes
        cmd_shell (CommandShell): An instance of CommandShell for executing system commands.
    """

    def __init__(self, mode: str, system: System, test_scenario: TestScenario) -> None:
        """
        Initialize the SlurmRunner.

        Args:
            mode (str): The operation mode ('dry-run', 'run').
            system (System): The system object.
            test_scenario (TestScenario): The test scenario to run.
        """
        super().__init__(mode, system, test_scenario)
        self.cmd_shell = CommandShell()

    def _submit_test(self, tr: TestRun) -> SlurmJob:
        """
        Submit a test for execution on Slurm and returns a SlurmJob.

        Args:
            tr (TestRun): The test run to be executed.

        Returns:
            SlurmJob: A SlurmJob object
        """
        logging.info(f"Running test: {tr.name}")
        tr.output_path = self.get_job_output_path(tr)
        exec_cmd = tr.test.test_template.gen_exec_command(tr)
        logging.debug(f"Executing command for test {tr.name}: {exec_cmd}")
        job_id = 0
        if self.mode == "run":
            stdout, stderr = self.cmd_shell.execute(exec_cmd).communicate()
            job_id = tr.test.test_template.get_job_id(stdout, stderr)
            if job_id is None:
                raise JobIdRetrievalError(
                    test_name=str(tr.name),
                    command=exec_cmd,
                    stdout=stdout,
                    stderr=stderr,
                    message="Failed to retrieve job ID from command output.",
                )
<<<<<<< HEAD
        return SlurmJob(tr, id=job_id)
=======
            logging.info(f"Submitted slurm job: {job_id}")
        return SlurmJob(self.mode, self.system, tr, job_id)
>>>>>>> d61a0469
<|MERGE_RESOLUTION|>--- conflicted
+++ resolved
@@ -68,9 +68,5 @@
                     stderr=stderr,
                     message="Failed to retrieve job ID from command output.",
                 )
-<<<<<<< HEAD
-        return SlurmJob(tr, id=job_id)
-=======
-            logging.info(f"Submitted slurm job: {job_id}")
-        return SlurmJob(self.mode, self.system, tr, job_id)
->>>>>>> d61a0469
+        logging.info(f"Submitted slurm job: {job_id}")
+        return SlurmJob(tr, id=job_id)