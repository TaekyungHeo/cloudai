# SPDX-FileCopyrightText: NVIDIA CORPORATION & AFFILIATES
# Copyright (c) 2024 NVIDIA CORPORATION & AFFILIATES. All rights reserved.
# SPDX-License-Identifier: Apache-2.0
#
# Licensed under the Apache License, Version 2.0 (the "License");
# you may not use this file except in compliance with the License.
# You may obtain a copy of the License at
#
#     http://www.apache.org/licenses/LICENSE-2.0
#
# Unless required by applicable law or agreed to in writing, software
# distributed under the License is distributed on an "AS IS" BASIS,
# WITHOUT WARRANTIES OR CONDITIONS OF ANY KIND, either express or implied.
# See the License for the specific language governing permissions and
# limitations under the License.

import logging
from pathlib import Path

<<<<<<< HEAD
from cloudai import BaseJob, BaseRunner, JobIdRetrievalError, System, TestRun, TestScenario
=======
from cloudai import BaseRunner, JobIdRetrievalError, System, Test, TestScenario
>>>>>>> b1cb5ce0
from cloudai.util import CommandShell

from .standalone_job import StandaloneJob


class StandaloneRunner(BaseRunner):
    """
    Implementation of the Runner for a system using Standalone.

    Attributes
        cmd_shell (CommandShell): An instance of CommandShell for executing system commands.
    """

    def __init__(self, mode: str, system: System, test_scenario: TestScenario) -> None:
        """
        Initialize the StandaloneRunner.

        Args:
            mode (str): The operation mode ('run', 'dry-run').
            system (System): The system object.
            test_scenario (TestScenario): The test scenario to run.
        """
        super().__init__(mode, system, test_scenario)
        self.cmd_shell = CommandShell()

    def _submit_test(self, tr: TestRun) -> StandaloneJob:
        """
        Submit a test for execution on Standalone and returns a StandaloneJob.

        Args:
            tr (TestRun): The test run to be executed.

        Returns:
            StandaloneJob: A StandaloneJob object
        """
        logging.info(f"Running test: {tr.test.section_name}")
        job_output_path = self.get_job_output_path(tr.test)
        exec_cmd = tr.test.gen_exec_command(job_output_path, tr.time_limit, tr.num_nodes, tr.nodes)
        logging.info(f"Executing command for test {tr.test.section_name}: {exec_cmd}")
        job_id = 0
        if self.mode == "run":
            pid = self.cmd_shell.execute(exec_cmd).pid
            job_id = tr.test.get_job_id(str(pid), "")
            if job_id is None:
                raise JobIdRetrievalError(
                    test_name=str(tr.test.section_name),
                    command=exec_cmd,
                    stdout="",
                    stderr="",
                    message="Failed to retrieve job ID from command output.",
                )
<<<<<<< HEAD
        return StandaloneJob(job_id, tr, job_output_path)

    def is_job_running(self, job: BaseJob) -> bool:
        """
        Check if the specified job is currently running.

        Args:
            job (BaseJob): The job to check.

        Returns:
            bool: True if the job is running, False otherwise.
        """
        return True

    def is_job_completed(self, job: BaseJob) -> bool:
        """
        Check if a standalone job is completed.

        Args:
            job (StandaloneJob): The job to check.

        Returns:
            bool: True if the job is completed, False otherwise.
        """
        if self.mode == "dry-run":
            return True

        s_job = cast(StandaloneJob, job)
        command = f"ps -p {s_job.id}"
        logging.debug(f"Checking job status with command: {command}")
        stdout = self.cmd_shell.execute(command).communicate()[0]
        return str(s_job.id) not in stdout

    def kill_job(self, job: BaseJob):
        """
        Terminate a standalone job.

        Args:
            job (StandaloneJob): The job to be terminated.
        """
        s_job = cast(StandaloneJob, job)
        cmd = f"kill -9 {s_job.id}"
        logging.info(f"Executing termination command for job {s_job.id}: {cmd}")
        self.cmd_shell.execute(cmd)
=======
        return StandaloneJob(self.mode, self.system, test, job_id, Path(job_output_path))
>>>>>>> b1cb5ce0
<|MERGE_RESOLUTION|>--- conflicted
+++ resolved
@@ -17,11 +17,7 @@
 import logging
 from pathlib import Path
 
-<<<<<<< HEAD
-from cloudai import BaseJob, BaseRunner, JobIdRetrievalError, System, TestRun, TestScenario
-=======
-from cloudai import BaseRunner, JobIdRetrievalError, System, Test, TestScenario
->>>>>>> b1cb5ce0
+from cloudai import BaseRunner, JobIdRetrievalError, System, TestRun, TestScenario
 from cloudai.util import CommandShell
 
 from .standalone_job import StandaloneJob
@@ -73,51 +69,4 @@
                     stderr="",
                     message="Failed to retrieve job ID from command output.",
                 )
-<<<<<<< HEAD
-        return StandaloneJob(job_id, tr, job_output_path)
-
-    def is_job_running(self, job: BaseJob) -> bool:
-        """
-        Check if the specified job is currently running.
-
-        Args:
-            job (BaseJob): The job to check.
-
-        Returns:
-            bool: True if the job is running, False otherwise.
-        """
-        return True
-
-    def is_job_completed(self, job: BaseJob) -> bool:
-        """
-        Check if a standalone job is completed.
-
-        Args:
-            job (StandaloneJob): The job to check.
-
-        Returns:
-            bool: True if the job is completed, False otherwise.
-        """
-        if self.mode == "dry-run":
-            return True
-
-        s_job = cast(StandaloneJob, job)
-        command = f"ps -p {s_job.id}"
-        logging.debug(f"Checking job status with command: {command}")
-        stdout = self.cmd_shell.execute(command).communicate()[0]
-        return str(s_job.id) not in stdout
-
-    def kill_job(self, job: BaseJob):
-        """
-        Terminate a standalone job.
-
-        Args:
-            job (StandaloneJob): The job to be terminated.
-        """
-        s_job = cast(StandaloneJob, job)
-        cmd = f"kill -9 {s_job.id}"
-        logging.info(f"Executing termination command for job {s_job.id}: {cmd}")
-        self.cmd_shell.execute(cmd)
-=======
-        return StandaloneJob(self.mode, self.system, test, job_id, Path(job_output_path))
->>>>>>> b1cb5ce0
+        return StandaloneJob(self.mode, self.system, tr, job_id, Path(job_output_path))