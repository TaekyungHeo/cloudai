# SPDX-FileCopyrightText: NVIDIA CORPORATION & AFFILIATES
# Copyright (c) 2024 NVIDIA CORPORATION & AFFILIATES. All rights reserved.
# SPDX-License-Identifier: Apache-2.0
#
# Licensed under the Apache License, Version 2.0 (the "License");
# you may not use this file except in compliance with the License.
# You may obtain a copy of the License at
#
#     http://www.apache.org/licenses/LICENSE-2.0
#
# Unless required by applicable law or agreed to in writing, software
# distributed under the License is distributed on an "AS IS" BASIS,
# WITHOUT WARRANTIES OR CONDITIONS OF ANY KIND, either express or implied.
# See the License for the specific language governing permissions and
# limitations under the License.

import os
from datetime import datetime
from typing import Any, Dict, List

from cloudai import CommandGenStrategy
from cloudai.systems import SlurmSystem
from cloudai.util.docker_image_cache_manager import DockerImageCacheManager


class SlurmCommandGenStrategy(CommandGenStrategy):
    """
    Abstract base class for defining command generation strategies specific to Slurm environments.

    Attributes
        slurm_system (SlurmSystem): A casted version of the `system` attribute, which provides Slurm-specific
            properties and methods.
    """

    def __init__(self, system: SlurmSystem, env_vars: Dict[str, Any], cmd_args: Dict[str, Any]) -> None:
        """
        Initialize a new SlurmCommandGenStrategy instance.

        Args:
            system (System): The system schema object.
            env_vars (Dict[str, Any]): Environment variables.
            cmd_args (Dict[str, Any]): Command-line arguments.
        """
        super().__init__(system, env_vars, cmd_args)
        self.slurm_system = system
        if not self.slurm_system.default_partition:
            raise ValueError("Partition not specified in the system configuration.")

        self.install_path = self.slurm_system.install_path
        self.default_env_vars.update(self.slurm_system.global_env_vars)

        self.docker_image_cache_manager = DockerImageCacheManager(
            self.slurm_system.install_path,
            self.slurm_system.cache_docker_images_locally,
            self.slurm_system.default_partition,
        )
        docker_image_url_info = self.cmd_args.get("docker_image_url")
        if docker_image_url_info is not None:
            self.docker_image_url = docker_image_url_info.get("default")
        else:
            self.docker_image_url = ""

    def _format_env_vars(self, env_vars: Dict[str, Any]) -> str:
        """
        Format environment variables for inclusion in a batch script.

        Args:
            env_vars (Dict[str, Any]): Environment variables to format.

        Returns:
            str: A string representation of the formatted environment variables.
        """
        formatted_vars = []
        for key in sorted(env_vars.keys()):
            value = env_vars[key]
            formatted_value = str(value["default"]) if isinstance(value, dict) and "default" in value else str(value)
            formatted_vars.append(f"export {key}={formatted_value}")
        return "\n".join(formatted_vars)

    def _parse_slurm_args(
        self,
        job_name_prefix: str,
        env_vars: Dict[str, str],
        cmd_args: Dict[str, str],
        num_nodes: int,
        nodes: List[str],
    ) -> Dict[str, Any]:
        """
        Parse command arguments to configure Slurm job settings.

        Args:
            job_name_prefix (str): Prefix for the job name.
            env_vars (Dict[str, str]): Environment variables.
            cmd_args (Dict[str, str]): Command-line arguments.
            num_nodes (int): The number of nodes to be used for the test execution.
            nodes (List[str]): List of nodes for the job.

        Returns:
            Dict[str, Any]: Dictionary containing configuration for Slurm job.

        Raises:
            KeyError: If partition or essential node settings are missing.
        """
        job_name = self.job_name(job_name_prefix)

        parsed_nodes = self.slurm_system.parse_nodes(nodes)
        num_nodes = len(parsed_nodes) if parsed_nodes else num_nodes
        node_list_str = ",".join(parsed_nodes) if parsed_nodes else ""

        slurm_args = {
            "job_name": job_name,
            "num_nodes": num_nodes,
            "node_list_str": node_list_str,
        }
        if "time_limit" in cmd_args:
            slurm_args["time_limit"] = cmd_args["time_limit"]

        return slurm_args

    def job_name(self, job_name_prefix: str) -> str:
        job_name = f"{job_name_prefix}_{datetime.now().strftime('%Y%m%d_%H%M%S')}"
        if self.slurm_system.account:
            job_name = f"{self.slurm_system.account}-{job_name_prefix}.{datetime.now().strftime('%Y%m%d_%H%M%S')}"
        return job_name

    def generate_full_srun_command(
        self, slurm_args: Dict[str, Any], env_vars: Dict[str, str], cmd_args: Dict[str, str], extra_cmd_args: str
    ) -> str:
        srun_command_parts = self.generate_srun_command(slurm_args, env_vars, cmd_args, extra_cmd_args)
        test_command_parts = self.generate_test_command(slurm_args, env_vars, cmd_args, extra_cmd_args)
        return " \\\n".join(srun_command_parts + test_command_parts)

    def generate_srun_command(
        self, slurm_args: Dict[str, Any], env_vars: Dict[str, str], cmd_args: Dict[str, str], extra_cmd_args: str
    ) -> List[str]:
        srun_command_parts = ["srun", f"--mpi={self.slurm_system.mpi}"]
        if slurm_args.get("image_path"):
            srun_command_parts.append(f'--container-image={slurm_args["image_path"]}')
            if slurm_args.get("container_mounts"):
                srun_command_parts.append(f'--container-mounts={slurm_args["container_mounts"]}')

        if self.slurm_system.extra_srun_args:
            srun_command_parts.append(self.slurm_system.extra_srun_args)

        return srun_command_parts

    def generate_test_command(
        self, slurm_args: Dict[str, Any], env_vars: Dict[str, str], cmd_args: Dict[str, str], extra_cmd_args: str
    ) -> List[str]:
        return []

<<<<<<< HEAD
    def _write_sbatch_script(
        self, slurm_args: Dict[str, Any], env_vars_str: str, srun_command: str, output_path: str
    ) -> str:
=======
    def _add_reservation(self, batch_script_content: List[str]):
        """
        Add reservation if provided.

        Args:
            batch_script_content (List[str]): content of the batch script.

        Returns:
            List[str]: updated batch script with reservation if exists.
        """
        reservation_key = "--reservation "
        if self.slurm_system.extra_srun_args and reservation_key in self.slurm_system.extra_srun_args:
            reservation = self.slurm_system.extra_srun_args.split(reservation_key, 1)[1].split(" ", 1)[0]
            batch_script_content.append(f"#SBATCH --reservation={reservation}")

        return batch_script_content

    def _write_sbatch_script(self, args: Dict[str, Any], env_vars_str: str, srun_command: str, output_path: str) -> str:
>>>>>>> 35d14891
        """
        Write the batch script for Slurm submission and returns the sbatch command.

        Args:
            slurm_args (Dict[str, Any]): Arguments including job settings.
            env_vars_str (str): Environment variables.
            srun_command (str): srun command.
            output_path (str): Output directory for script and logs.

        Returns:
            str: sbatch command to submit the job.
        """
        batch_script_content = [
            "#!/bin/bash",
            f"#SBATCH --job-name={slurm_args['job_name']}",
            f"#SBATCH -N {slurm_args['num_nodes']}",
        ]

<<<<<<< HEAD
        if "output" not in slurm_args:
=======
        batch_script_content = self._add_reservation(batch_script_content)
        if "output" not in args:
>>>>>>> 35d14891
            batch_script_content.append(f"#SBATCH --output={os.path.join(output_path, 'stdout.txt')}")
        if "error" not in slurm_args:
            batch_script_content.append(f"#SBATCH --error={os.path.join(output_path, 'stderr.txt')}")
        batch_script_content.append(f"#SBATCH --partition={self.slurm_system.default_partition}")
        if slurm_args["node_list_str"]:
            batch_script_content.append(f"#SBATCH --nodelist={slurm_args['node_list_str']}")
        if self.slurm_system.account:
            batch_script_content.append(f"#SBATCH --account={self.slurm_system.account}")
        if self.slurm_system.distribution:
            batch_script_content.append(f"#SBATCH --distribution={self.slurm_system.distribution}")
        if self.slurm_system.gpus_per_node:
            batch_script_content.append(f"#SBATCH --gpus-per-node={self.slurm_system.gpus_per_node}")
        if self.slurm_system.ntasks_per_node:
            batch_script_content.append(f"#SBATCH --ntasks-per-node={self.slurm_system.ntasks_per_node}")
        if "time_limit" in slurm_args:
            batch_script_content.append(f"#SBATCH --time={slurm_args['time_limit']}")

        batch_script_content.append(
            "\nexport SLURM_JOB_MASTER_NODE=$(scontrol show hostname $SLURM_JOB_NODELIST | head -n 1)"
        )

        batch_script_content.extend(["", env_vars_str, "", srun_command])

        batch_script_path = os.path.join(output_path, "cloudai_sbatch_script.sh")
        with open(batch_script_path, "w") as batch_file:
            batch_file.write("\n".join(batch_script_content))

        return f"sbatch {batch_script_path}"<|MERGE_RESOLUTION|>--- conflicted
+++ resolved
@@ -149,11 +149,6 @@
     ) -> List[str]:
         return []
 
-<<<<<<< HEAD
-    def _write_sbatch_script(
-        self, slurm_args: Dict[str, Any], env_vars_str: str, srun_command: str, output_path: str
-    ) -> str:
-=======
     def _add_reservation(self, batch_script_content: List[str]):
         """
         Add reservation if provided.
@@ -171,8 +166,9 @@
 
         return batch_script_content
 
-    def _write_sbatch_script(self, args: Dict[str, Any], env_vars_str: str, srun_command: str, output_path: str) -> str:
->>>>>>> 35d14891
+    def _write_sbatch_script(
+        self, slurm_args: Dict[str, Any], env_vars_str: str, srun_command: str, output_path: str
+    ) -> str:
         """
         Write the batch script for Slurm submission and returns the sbatch command.
 
@@ -191,12 +187,8 @@
             f"#SBATCH -N {slurm_args['num_nodes']}",
         ]
 
-<<<<<<< HEAD
+        batch_script_content = self._add_reservation(batch_script_content)
         if "output" not in slurm_args:
-=======
-        batch_script_content = self._add_reservation(batch_script_content)
-        if "output" not in args:
->>>>>>> 35d14891
             batch_script_content.append(f"#SBATCH --output={os.path.join(output_path, 'stdout.txt')}")
         if "error" not in slurm_args:
             batch_script_content.append(f"#SBATCH --error={os.path.join(output_path, 'stderr.txt')}")
