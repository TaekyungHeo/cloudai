--- conflicted
+++ resolved
@@ -279,23 +279,15 @@
             subdir_path (str): Subdirectory path for installation.
         """
         repo_path = os.path.join(subdir_path, self.REPOSITORY_NAME)
-<<<<<<< HEAD
-        logging.info("Cloning NeMo-Launcher repository into %s", repo_path)
-        clone_cmd = ["git", "clone", self.repository_url, repo_path]
-        result = subprocess.run(clone_cmd, capture_output=True, text=True)
-        if result.returncode != 0:
-            raise RuntimeError(f"Failed to clone repository '{self.repository_url}': {result.stderr}")
-=======
 
         if os.path.exists(repo_path):
-            self.logger.info("Repository already exists at %s. Checking out specific commit.", repo_path)
+            logging.info("Repository already exists at %s. Checking out specific commit.", repo_path)
         else:
-            self.logger.info("Cloning NeMo-Launcher repository into %s", repo_path)
+            logging.info("Cloning NeMo-Launcher repository into %s", repo_path)
             clone_cmd = ["git", "clone", self.repository_url, repo_path]
             result = subprocess.run(clone_cmd, capture_output=True, text=True)
             if result.returncode != 0:
                 raise RuntimeError(f"Failed to clone repository: {result.stderr}")
->>>>>>> 9720f96b
 
         logging.info("Checking out specific commit %s in repository", self.repository_commit_hash)
         checkout_cmd = ["git", "checkout", self.repository_commit_hash]
